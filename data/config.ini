[cryptonode]
rpc-address=127.0.0.1:28681
p2p-address=127.0.0.1:18980

[logging]
;;loglevel optional parameter, log level (3 by default)
;;  format: loglevel=number[,category:{TRACE | DEBUG | FATAL | ERROR | WARNING | INFO}[,next_category...]]
;;  e.g. loglevel=2,supernode.task:INFO,supernode.server:DEBUG
loglevel=2
;console=0      ;;optional parameter, output log to console (true by default)
;;logfile optional parameter, file path to log if present
<<<<<<< HEAD
;logfile=1.log
;;log-format ;; optional parameter, you can use new custom format specifier %rfile
=======
;;set logfile=syslog to redirect to the syslog
;logfile=1.log
;;log-format ;; optional parameter, you can use new custom format specifier %rfile
;;when you redirect output to syslog and use tabs in the format string, they can be replaced with #011
>>>>>>> e010e66e
;log-format=%datetime{%Y-%M-%d %H:%m:%s.%g} %level	%logger	%rfile	%msg
trunc-to-size=256 ;output size of logging binary data, -1 by default that means no limit

[server]
http-address=0.0.0.0:28690
http-connection-timeout=360
coap-address=udp://0.0.0.0:18991
workers-count=0
worker-queue-len=0
upstream-request-timeout=360
timer-poll-interval-ms=1000
lru-timeout-ms=60000
data-dir=
stake-wallet-name=stake-wallet
testnet=true
stake-wallet-refresh-interval-ms=50000

[upstream]
blah=https://127.0.0.1:8080<|MERGE_RESOLUTION|>--- conflicted
+++ resolved
@@ -9,15 +9,10 @@
 loglevel=2
 ;console=0      ;;optional parameter, output log to console (true by default)
 ;;logfile optional parameter, file path to log if present
-<<<<<<< HEAD
-;logfile=1.log
-;;log-format ;; optional parameter, you can use new custom format specifier %rfile
-=======
 ;;set logfile=syslog to redirect to the syslog
 ;logfile=1.log
 ;;log-format ;; optional parameter, you can use new custom format specifier %rfile
 ;;when you redirect output to syslog and use tabs in the format string, they can be replaced with #011
->>>>>>> e010e66e
 ;log-format=%datetime{%Y-%M-%d %H:%m:%s.%g} %level	%logger	%rfile	%msg
 trunc-to-size=256 ;output size of logging binary data, -1 by default that means no limit
 
