--- conflicted
+++ resolved
@@ -3,18 +3,12 @@
 p2p-address=127.0.0.1:18980
 
 [logging]
-<<<<<<< HEAD
 loglevel=2      ;;optional parameter, log level (3 by default)
 ;console=0      ;;optional parameter, output log to console (true by default)
 ;logfile=1.log  ;;optional parameter, file path to log if present
 ;;log-categories ;; optional parameter, format: category:{TRACE | DEBUG | FATAL | ERROR | WARNING | INFO}[,next_category...]
 ;log-categories=supernode.task:INFO,supernode.server:DEBUG
-=======
-loglevel=2     ;;optional, log level (3 by default)
-;console=0 		;;optional, output log to console (true by default)
-;logfile=1.log  ;;optional, file path to log if present
 trunc-to-size=256 ;output size of logging binary data, -1 by default that means no limit
->>>>>>> 22d3246f
 
 [server]
 http-address=0.0.0.0:28690
