#include "connection.h"
#include "mongoosex.h"

namespace graft {

std::string client_addr(mg_connection* client)
{
    std::ostringstream oss;
    oss << inet_ntoa(client->sa.sin.sin_addr) << ':' << ntohs(client->sa.sin.sin_port);
    return oss.str();
}

void* getUserData(mg_mgr* mgr) { return mgr->user_data; }
void* getUserData(mg_connection* nc) { return nc->user_data; }
mg_mgr* getMgr(mg_connection* nc) { return nc->mgr; }

void static_empty_ev_handler(mg_connection *nc, int ev, void *ev_data)
{

}

constexpr std::pair<const char *, int> ConnectionManager::m_methods[];

void UpstreamSender::send(TaskManager &manager, BaseTaskPtr bt)
{
    m_bt = bt;

    const ConfigOpts& opts = manager.getCopts();
    std::string default_uri = opts.cryptonode_rpc_address.c_str();
    Output& output = bt->getOutput();
    std::string url = output.makeUri(default_uri);
    std::string extra_headers = output.combine_headers();
    if(extra_headers.empty())
    {
        extra_headers = "Content-Type: application/json\r\n";
    }
    std::string& body = output.body;
    m_upstream = mg::mg_connect_http_x(manager.getMgMgr(), static_ev_handler<UpstreamSender>, url.c_str(),
                             extra_headers.c_str(),
                             body); //body.empty() means GET
    assert(m_upstream);
    m_upstream->user_data = this;
    mg_set_timer(m_upstream, mg_time() + opts.upstream_request_timeout);
}

void UpstreamSender::ev_handler(mg_connection *upstream, int ev, void *ev_data)
{
    assert(upstream == this->m_upstream);
    switch (ev)
    {
    case MG_EV_CONNECT:
    {
        int& err = *static_cast<int*>(ev_data);
        if(err != 0)
        {
            std::ostringstream ss;
            ss << "cryptonode connect failed: " << strerror(err);
            setError(Status::Error, ss.str().c_str());
            TaskManager::from(upstream->mgr)->onUpstreamDone(*this);
            upstream->handler = static_empty_ev_handler;
            releaseItself();
        }
    } break;
    case MG_EV_HTTP_REPLY:
    {
        mg_set_timer(upstream, 0);
        http_message* hm = static_cast<http_message*>(ev_data);
        m_bt->getInput() = *hm;
        setError(Status::Ok);
        upstream->flags |= MG_F_CLOSE_IMMEDIATELY;
        TaskManager::from(upstream->mgr)->onUpstreamDone(*this);
        upstream->handler = static_empty_ev_handler;
        releaseItself();
    } break;
    case MG_EV_CLOSE:
    {
        mg_set_timer(upstream, 0);
        setError(Status::Error, "cryptonode connection unexpectedly closed");
        TaskManager::from(upstream->mgr)->onUpstreamDone(*this);
        upstream->handler = static_empty_ev_handler;
        releaseItself();
    } break;
    case MG_EV_TIMER:
    {
        mg_set_timer(upstream, 0);
        setError(Status::Error, "cryptonode request timout");
        upstream->flags |= MG_F_CLOSE_IMMEDIATELY;
        TaskManager::from(upstream->mgr)->onUpstreamDone(*this);
        upstream->handler = static_empty_ev_handler;
        releaseItself();
    } break;
    default:
        break;
    }
}

Looper::Looper(const ConfigOpts& copts)
    : TaskManager(copts)
    , m_mgr(std::make_unique<mg_mgr>())
{
    mg_mgr_init(m_mgr.get(), this, cb_event);
}


Looper::~Looper()
{
    mg_mgr_free(m_mgr.get());
}

void Looper::serve()
{
    setIOThread(true);

    m_ready = true;
    for (;;)
    {
        mg_mgr_poll(m_mgr.get(), m_copts.timer_poll_interval_ms);
        getTimerList().eval();
        checkUpstreamBlockingIO();
        executePostponedTasks();
        if(stopped()) break;
    }
<<<<<<< HEAD
    LOG_PRINT_L0("Server shutdown.");
=======
    setIOThread(false);
>>>>>>> 3a10b8db
}

void Looper::stop()
{
    assert(!m_stop);
    m_stop = true;
}

void Looper::notifyJobReady()
{
    mg_notify(m_mgr.get());
}

void Looper::cb_event(mg_mgr *mgr, uint64_t cnt)
{
    TaskManager::from(mgr)->cb_event(cnt);
}

ConnectionManager* ConnectionManager::from_accepted(mg_connection *cn)
{
    assert(cn->user_data);
    return static_cast<ConnectionManager*>(cn->user_data);
}

void ConnectionManager::ev_handler_empty(mg_connection *client, int ev, void *ev_data)
{
}

void ConnectionManager::ev_handler(ClientTask* ct, mg_connection *client, int ev, void *ev_data)
{
    assert(ct->m_client == client);
    assert(&ct->getManager() == TaskManager::from(client->mgr));
    switch (ev)
    {
    case MG_EV_CLOSE:
    {
        assert(ct->getSelf());
        if(ct->getSelf()) break;
        ct->getManager().onClientDone(ct->getSelf());
        ct->m_client->handler = static_empty_ev_handler;
        ct->m_client = nullptr;
        ct->finalize();
    } break;
    default:
        break;
    }
}


void HttpConnectionManager::bind(Looper& looper)
{
    assert(!looper.ready());
    mg_mgr* mgr = looper.getMgMgr();

    const ConfigOpts& opts = looper.getCopts();

    mg_connection *nc_http = mg_bind(mgr, opts.http_address.c_str(), ev_handler_http);
    if(!nc_http) throw std::runtime_error("Cannot bind to " + opts.http_address);
    nc_http->user_data = this;
    mg_set_protocol_http_websocket(nc_http);
}

void CoapConnectionManager::bind(Looper& looper)
{
    assert(!looper.ready());
    mg_mgr* mgr = looper.getMgMgr();

    const ConfigOpts& opts = looper.getCopts();

    mg_connection *nc_coap = mg_bind(mgr, opts.coap_address.c_str(), ev_handler_coap);
    if(!nc_coap) throw std::runtime_error("Cannot bind to " + opts.coap_address);
    nc_coap->user_data = this;
    mg_set_protocol_coap(nc_coap);
}

int HttpConnectionManager::translateMethod(const char *method, std::size_t len)
{
    for (const auto& m : m_methods)
    {
        if (::strncmp(m.first, method, len) == 0)
            return m.second;
    }
    return -1;
}

int CoapConnectionManager::translateMethod(int i)
{
    constexpr int size = sizeof(m_methods)/sizeof(m_methods[0]);
    assert(i<size);
    return m_methods[i].second;
}

HttpConnectionManager* HttpConnectionManager::from_accepted(mg_connection* cn)
{
    ConnectionManager* cm = ConnectionManager::from_accepted(cn);
    assert(dynamic_cast<HttpConnectionManager*>(cm));
    return static_cast<HttpConnectionManager*>(cm);
}

CoapConnectionManager* CoapConnectionManager::from_accepted(mg_connection* cn)
{
    ConnectionManager* cm = ConnectionManager::from_accepted(cn);
    assert(dynamic_cast<CoapConnectionManager*>(cm));
    return static_cast<CoapConnectionManager*>(cm);
}

void HttpConnectionManager::ev_handler_http(mg_connection *client, int ev, void *ev_data)
{
    TaskManager* manager = TaskManager::from(client->mgr);

    switch (ev)
    {
    case MG_EV_HTTP_REQUEST:
    {
        mg_set_timer(client, 0);

        struct http_message *hm = (struct http_message *) ev_data;
        std::string uri(hm->uri.p, hm->uri.len);

        int method = translateMethod(hm->method.p, hm->method.len);
        if (method < 0) return;

        std::string s_method(hm->method.p, hm->method.len);
        LOG_PRINT_CLN(1,client,"New HTTP client. uri:" << std::string(hm->uri.p, hm->uri.len) << " method:" << s_method);

        HttpConnectionManager* httpcm = HttpConnectionManager::from_accepted(client);
        Router::JobParams prms;
        if (httpcm->matchRoute(uri, method, prms))
        {
            mg_str& body = hm->body;
            prms.input.load(body.p, body.len);
            LOG_PRINT_CLN(2,client,"Matching Route found; body = " << std::string(body.p, body.len));
            BaseTask* bt = BaseTask::Create<ClientTask>(httpcm, client, prms).get();
            assert(dynamic_cast<ClientTask*>(bt));
            ClientTask* ptr = static_cast<ClientTask*>(bt);

            client->user_data = ptr;
            client->handler = static_ev_handler<ClientTask>;

            manager->onNewClient(ptr->getSelf());
        }
        else
        {
            LOG_PRINT_CLN(2,client,"Matching Route not found; closing connection");
            mg_http_send_error(client, 500, "invalid parameter");
            client->flags |= MG_F_SEND_AND_CLOSE;
        }
        break;
    }
    case MG_EV_ACCEPT:
    {
        const ConfigOpts& opts = manager->getCopts();

        mg_set_timer(client, mg_time() + opts.http_connection_timeout);
        break;
    }
    case MG_EV_TIMER:
    {
        LOG_PRINT_CLN(1,client,"Client timeout; closing connection");
        mg_set_timer(client, 0);
        client->handler = ev_handler_empty; //without this we will get MG_EV_HTTP_REQUEST
        client->flags |= MG_F_CLOSE_IMMEDIATELY;
        break;
    }
    default:
        break;
    }
}

void CoapConnectionManager::ev_handler_coap(mg_connection *client, int ev, void *ev_data)
{
    uint32_t res;
    std::string uri;
    struct mg_coap_message *cm = (struct mg_coap_message *) ev_data;

    if (ev >= MG_COAP_EVENT_BASE)
      if (!cm || cm->code_class != MG_COAP_CODECLASS_REQUEST) return;

    switch (ev)
    {
    case MG_EV_COAP_CON:
        res = mg_coap_send_ack(client, cm->msg_id);
        // No break
    case MG_EV_COAP_NOC:
    {
        struct mg_coap_option *opt = cm->options;
#define COAP_OPT_URI 11
        for (; opt; opt = opt->next)
        {
            if (opt->number = COAP_OPT_URI)
            {
                uri += "/";
                uri += std::string(opt->value.p, opt->value.len);
            }
        }

        int method = translateMethod(cm->code_detail - 1);

        CoapConnectionManager* coapcm = CoapConnectionManager::from_accepted(client);
        Router::JobParams prms;
        if (coapcm->matchRoute(uri, method, prms))
        {
            mg_str& body = cm->payload;
            prms.input.load(body.p, body.len);

            BaseTask* rb_ptr = BaseTask::Create<ClientTask>(coapcm, client, prms).get();
            assert(dynamic_cast<ClientTask*>(rb_ptr));
            ClientTask* ptr = static_cast<ClientTask*>(rb_ptr);

            client->user_data = ptr;
            client->handler = static_ev_handler<ClientTask>;

            TaskManager* manager = TaskManager::from(client->mgr);
            manager->onNewClient(ptr->getSelf());
        }
        break;
    }
    case MG_EV_COAP_ACK:
    case MG_EV_COAP_RST:
        break;
    default:
        break;
    }
}

void ConnectionManager::respond(ClientTask* ct, const std::string& s)
{
    if(!ct->getSelf()) return; //it is possible that a client has closed connection already
    int code;
    switch(ct->getCtx().local.getLastStatus())
    {
    case Status::Ok: code = 200; break;
    case Status::InternalError:
    case Status::Error: code = 500; break;
    case Status::Busy: code = 503; break;
    case Status::Drop: code = 400; break;
    default: assert(false); break;
    }

    auto& ctx = ct->getCtx();
    auto& client = ct->m_client;
    if(Status::Ok == ctx.local.getLastStatus())
    {
        mg_send_head(client, code, s.size(), "Content-Type: application/json\r\nConnection: close");
        mg_send(client, s.c_str(), s.size());
    }
    else
    {
        mg_http_send_error(client, code, s.c_str());
    }
    LOG_PRINT_CLN(2,ct->m_client,"Client request finished with result " << ct->getStrStatus());
    client->flags |= MG_F_SEND_AND_CLOSE;
    ct->getManager().onClientDone(ct->getSelf());
    client->handler = static_empty_ev_handler;
    client = nullptr;
}

}//namespace graft<|MERGE_RESOLUTION|>--- conflicted
+++ resolved
@@ -120,11 +120,10 @@
         executePostponedTasks();
         if(stopped()) break;
     }
-<<<<<<< HEAD
+
+    setIOThread(false);
+
     LOG_PRINT_L0("Server shutdown.");
-=======
-    setIOThread(false);
->>>>>>> 3a10b8db
 }
 
 void Looper::stop()
