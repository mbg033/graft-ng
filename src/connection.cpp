--- conflicted
+++ resolved
@@ -109,11 +109,8 @@
     {
         mg_mgr_poll(m_mgr.get(), m_copts.timer_poll_interval_ms);
         getTimerList().eval();
-<<<<<<< HEAD
+        checkUpstreamBlockingIO();
         executePostponedTasks();
-=======
-        checkUpstreamBlockingIO();
->>>>>>> 7c8546d7
         if(stopped()) break;
     }
     setIOThread(false);
