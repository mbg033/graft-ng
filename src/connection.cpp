#include "connection.h"
#include "mongoosex.h"

namespace graft {

std::string client_addr(mg_connection* client)
{
    std::ostringstream oss;
    oss << inet_ntoa(client->sa.sin.sin_addr) << ':' << ntohs(client->sa.sin.sin_port);
    return oss.str();
}

void* getUserData(mg_mgr* mgr) { return mgr->user_data; }
void* getUserData(mg_connection* nc) { return nc->user_data; }
mg_mgr* getMgr(mg_connection* nc) { return nc->mgr; }

void static_empty_ev_handler(mg_connection *nc, int ev, void *ev_data)
{

}

constexpr std::pair<const char *, int> ConnectionManager::m_methods[];

void UpstreamSender::send(TaskManager &manager, BaseTaskPtr bt)
{
    m_bt = bt;

    const ConfigOpts& opts = manager.getCopts();
    std::string default_uri = opts.cryptonode_rpc_address.c_str();
    Output& output = bt->getOutput();
    std::string url = output.makeUri(default_uri);
    std::string extra_headers = output.combine_headers();
    if(extra_headers.empty())
    {
        extra_headers = "Content-Type: application/json\r\n";
    }
    std::string& body = output.body;
    m_upstream = mg::mg_connect_http_x(manager.getMgMgr(), static_ev_handler<UpstreamSender>, url.c_str(),
                             extra_headers.c_str(),
                             body); //body.empty() means GET
    assert(m_upstream);
    m_upstream->user_data = this;
    mg_set_timer(m_upstream, mg_time() + opts.upstream_request_timeout);
}

void UpstreamSender::ev_handler(mg_connection *upstream, int ev, void *ev_data)
{
    assert(upstream == this->m_upstream);
    switch (ev)
    {
    case MG_EV_CONNECT:
    {
        int& err = *static_cast<int*>(ev_data);
        if(err != 0)
        {
            std::ostringstream ss;
            ss << "cryptonode connect failed: " << strerror(err);
            setError(Status::Error, ss.str().c_str());
            TaskManager::from(upstream->mgr)->onUpstreamDone(*this);
            upstream->handler = static_empty_ev_handler;
            releaseItself();
        }
    } break;
    case MG_EV_HTTP_REPLY:
    {
        mg_set_timer(upstream, 0);
        http_message* hm = static_cast<http_message*>(ev_data);
        m_bt->getInput() = *hm;
        setError(Status::Ok);
        upstream->flags |= MG_F_CLOSE_IMMEDIATELY;
        TaskManager::from(upstream->mgr)->onUpstreamDone(*this);
        upstream->handler = static_empty_ev_handler;
        releaseItself();
    } break;
    case MG_EV_CLOSE:
    {
        mg_set_timer(upstream, 0);
        setError(Status::Error, "cryptonode connection unexpectedly closed");
        TaskManager::from(upstream->mgr)->onUpstreamDone(*this);
        upstream->handler = static_empty_ev_handler;
        releaseItself();
    } break;
    case MG_EV_TIMER:
    {
        mg_set_timer(upstream, 0);
        setError(Status::Error, "cryptonode request timout");
        upstream->flags |= MG_F_CLOSE_IMMEDIATELY;
        TaskManager::from(upstream->mgr)->onUpstreamDone(*this);
        upstream->handler = static_empty_ev_handler;
        releaseItself();
    } break;
    default:
        break;
    }
}

Looper::Looper(const ConfigOpts& copts)
    : TaskManager(copts)
    , m_mgr(std::make_unique<mg_mgr>())
{
    mg_mgr_init(m_mgr.get(), this, cb_event);
}


Looper::~Looper()
{
    mg_mgr_free(m_mgr.get());
}

void Looper::serve()
{
    setIOThread(true);

    m_ready = true;
    for (;;)
    {
        mg_mgr_poll(m_mgr.get(), m_copts.timer_poll_interval_ms);
        getTimerList().eval();
<<<<<<< HEAD

        if(stopped() && canStop()) break;
=======
        checkUpstreamBlockingIO();
        executePostponedTasks();
        if(stopped()) break;
>>>>>>> d84da009
    }

    setIOThread(false);

    LOG_PRINT_L0("Server shutdown.");
}

void Looper::stop()
{
    assert(!m_stop);
    m_stop = true;
}

void Looper::notifyJobReady()
{
    mg_notify(m_mgr.get());
}

void Looper::cb_event(mg_mgr *mgr, uint64_t cnt)
{
    TaskManager::from(mgr)->cb_event(cnt);
}

ConnectionManager* ConnectionManager::from_accepted(mg_connection *cn)
{
    assert(cn->user_data);
    return static_cast<ConnectionManager*>(cn->user_data);
}

void ConnectionManager::ev_handler_empty(mg_connection *client, int ev, void *ev_data)
{
}

void ConnectionManager::ev_handler(ClientTask* ct, mg_connection *client, int ev, void *ev_data)
{
    assert(ct->m_client == client);
    assert(&ct->getManager() == TaskManager::from(client->mgr));
    switch (ev)
    {
    case MG_EV_CLOSE:
    {
        assert(ct->getSelf());
        if(ct->getSelf()) break;
        ct->getManager().onClientDone(ct->getSelf());
        ct->m_client->handler = static_empty_ev_handler;
        ct->m_client = nullptr;
        ct->finalize();
    } break;
    default:
        break;
    }
}


void HttpConnectionManager::bind(Looper& looper)
{
    assert(!looper.ready());
    mg_mgr* mgr = looper.getMgMgr();

    const ConfigOpts& opts = looper.getCopts();

    mg_connection *nc_http = mg_bind(mgr, opts.http_address.c_str(), ev_handler_http);
    if(!nc_http) throw std::runtime_error("Cannot bind to " + opts.http_address);
    nc_http->user_data = this;
    mg_set_protocol_http_websocket(nc_http);
}

void CoapConnectionManager::bind(Looper& looper)
{
    assert(!looper.ready());
    mg_mgr* mgr = looper.getMgMgr();

    const ConfigOpts& opts = looper.getCopts();

    mg_connection *nc_coap = mg_bind(mgr, opts.coap_address.c_str(), ev_handler_coap);
    if(!nc_coap) throw std::runtime_error("Cannot bind to " + opts.coap_address);
    nc_coap->user_data = this;
    mg_set_protocol_coap(nc_coap);
}

int HttpConnectionManager::translateMethod(const char *method, std::size_t len)
{
    for (const auto& m : m_methods)
    {
        if (::strncmp(m.first, method, len) == 0)
            return m.second;
    }
    return -1;
}

int CoapConnectionManager::translateMethod(int i)
{
    constexpr int size = sizeof(m_methods)/sizeof(m_methods[0]);
    assert(i<size);
    return m_methods[i].second;
}

HttpConnectionManager* HttpConnectionManager::from_accepted(mg_connection* cn)
{
    ConnectionManager* cm = ConnectionManager::from_accepted(cn);
    assert(dynamic_cast<HttpConnectionManager*>(cm));
    return static_cast<HttpConnectionManager*>(cm);
}

CoapConnectionManager* CoapConnectionManager::from_accepted(mg_connection* cn)
{
    ConnectionManager* cm = ConnectionManager::from_accepted(cn);
    assert(dynamic_cast<CoapConnectionManager*>(cm));
    return static_cast<CoapConnectionManager*>(cm);
}

void HttpConnectionManager::ev_handler_http(mg_connection *client, int ev, void *ev_data)
{
    TaskManager* manager = TaskManager::from(client->mgr);

    switch (ev)
    {
    case MG_EV_HTTP_REQUEST:
    {
        mg_set_timer(client, 0);

        struct http_message *hm = (struct http_message *) ev_data;
        std::string uri(hm->uri.p, hm->uri.len);

        int method = translateMethod(hm->method.p, hm->method.len);
        if (method < 0) return;

        std::string s_method(hm->method.p, hm->method.len);
        LOG_PRINT_CLN(1,client,"New HTTP client. uri:" << std::string(hm->uri.p, hm->uri.len) << " method:" << s_method);

        HttpConnectionManager* httpcm = HttpConnectionManager::from_accepted(client);
        Router::JobParams prms;
        if (httpcm->matchRoute(uri, method, prms))
        {
            mg_str& body = hm->body;
            prms.input.load(body.p, body.len);
            LOG_PRINT_CLN(2,client,"Matching Route found; body = " << std::string(body.p, body.len));
            BaseTask* bt = BaseTask::Create<ClientTask>(httpcm, client, prms).get();
            assert(dynamic_cast<ClientTask*>(bt));
            ClientTask* ptr = static_cast<ClientTask*>(bt);

            client->user_data = ptr;
            client->handler = static_ev_handler<ClientTask>;

            manager->onNewClient(ptr->getSelf());
        }
        else
        {
            LOG_PRINT_CLN(2,client,"Matching Route not found; closing connection");
            mg_http_send_error(client, 500, "invalid parameter");
            client->flags |= MG_F_SEND_AND_CLOSE;
        }
        break;
    }
    case MG_EV_ACCEPT:
    {
        const ConfigOpts& opts = manager->getCopts();

        mg_set_timer(client, mg_time() + opts.http_connection_timeout);
        break;
    }
    case MG_EV_TIMER:
    {
        LOG_PRINT_CLN(1,client,"Client timeout; closing connection");
        mg_set_timer(client, 0);
        client->handler = ev_handler_empty; //without this we will get MG_EV_HTTP_REQUEST
        client->flags |= MG_F_CLOSE_IMMEDIATELY;
        break;
    }
    default:
        break;
    }
}

void CoapConnectionManager::ev_handler_coap(mg_connection *client, int ev, void *ev_data)
{
    uint32_t res;
    std::string uri;
    struct mg_coap_message *cm = (struct mg_coap_message *) ev_data;

    if (ev >= MG_COAP_EVENT_BASE)
      if (!cm || cm->code_class != MG_COAP_CODECLASS_REQUEST) return;

    switch (ev)
    {
    case MG_EV_COAP_CON:
        res = mg_coap_send_ack(client, cm->msg_id);
        // No break
    case MG_EV_COAP_NOC:
    {
        struct mg_coap_option *opt = cm->options;
#define COAP_OPT_URI 11
        for (; opt; opt = opt->next)
        {
            if (opt->number = COAP_OPT_URI)
            {
                uri += "/";
                uri += std::string(opt->value.p, opt->value.len);
            }
        }

        int method = translateMethod(cm->code_detail - 1);

        CoapConnectionManager* coapcm = CoapConnectionManager::from_accepted(client);
        Router::JobParams prms;
        if (coapcm->matchRoute(uri, method, prms))
        {
            mg_str& body = cm->payload;
            prms.input.load(body.p, body.len);

            BaseTask* rb_ptr = BaseTask::Create<ClientTask>(coapcm, client, prms).get();
            assert(dynamic_cast<ClientTask*>(rb_ptr));
            ClientTask* ptr = static_cast<ClientTask*>(rb_ptr);

            client->user_data = ptr;
            client->handler = static_ev_handler<ClientTask>;

            TaskManager* manager = TaskManager::from(client->mgr);
            manager->onNewClient(ptr->getSelf());
        }
        break;
    }
    case MG_EV_COAP_ACK:
    case MG_EV_COAP_RST:
        break;
    default:
        break;
    }
}

void ConnectionManager::respond(ClientTask* ct, const std::string& s)
{
    if(!ct->getSelf()) return; //it is possible that a client has closed connection already
    int code;
    switch(ct->getCtx().local.getLastStatus())
    {
    case Status::Ok: code = 200; break;
    case Status::InternalError:
    case Status::Error: code = 500; break;
    case Status::Busy: code = 503; break;
    case Status::Drop: code = 400; break;
    default: assert(false); break;
    }

    auto& ctx = ct->getCtx();
    auto& client = ct->m_client;
    if(Status::Ok == ctx.local.getLastStatus())
    {
        mg_send_head(client, code, s.size(), "Content-Type: application/json\r\nConnection: close");
        mg_send(client, s.c_str(), s.size());
    }
    else
    {
        mg_http_send_error(client, code, s.c_str());
    }
    LOG_PRINT_CLN(2,ct->m_client,"Client request finished with result " << ct->getStrStatus());
    client->flags |= MG_F_SEND_AND_CLOSE;
    ct->getManager().onClientDone(ct->getSelf());
    client->handler = static_empty_ev_handler;
    client = nullptr;
}

}//namespace graft<|MERGE_RESOLUTION|>--- conflicted
+++ resolved
@@ -116,14 +116,9 @@
     {
         mg_mgr_poll(m_mgr.get(), m_copts.timer_poll_interval_ms);
         getTimerList().eval();
-<<<<<<< HEAD
-
-        if(stopped() && canStop()) break;
-=======
         checkUpstreamBlockingIO();
         executePostponedTasks();
-        if(stopped()) break;
->>>>>>> d84da009
+        if(stopped() && canStop()) break;
     }
 
     setIOThread(false);
