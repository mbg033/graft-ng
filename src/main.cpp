--- conflicted
+++ resolved
@@ -17,9 +17,11 @@
 }
 
 static graft::GraftServer server;
-static void signal_handler_stop(int sig_num) {
+static void signal_handler_stop(int sig_num)
+{
     LOG_PRINT_L0("Stoping server");
     server.stop();
+}
 
 void addGlobalCtxCleaner(graft::Manager& manager, int ms)
 {
@@ -110,11 +112,8 @@
         sopts.workers_count = server_conf.get<int>("workers-count");
         sopts.worker_queue_len = server_conf.get<int>("worker-queue-len");
         sopts.upstream_request_timeout = server_conf.get<double>("upstream-request-timeout");
-<<<<<<< HEAD
         sopts.data_dir = server_conf.get<string>("data-dir");
-=======
         int lru_timeout_ms = server_conf.get<int>("lru-timeout-ms");
->>>>>>> 07b3cb6a
 
         const boost::property_tree::ptree& cryptonode_conf = config.get_child("cryptonode");
         sopts.cryptonode_rpc_address = cryptonode_conf.get<string>("rpc-address");
@@ -136,13 +135,6 @@
         graft::setHttpRouters(manager);
         manager.enableRouting();
 
-<<<<<<< HEAD
-
-
-        graft::GraftServer server;
-
-=======
->>>>>>> 07b3cb6a
         LOG_PRINT_L0("Starting server on: [http] " << sopts.http_address << ", [coap] " << sopts.coap_address);
         server.serve(manager.get_mg_mgr());
 
