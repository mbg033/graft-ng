--- conflicted
+++ resolved
@@ -267,44 +267,21 @@
     m_promiseQueue = std::make_unique<PromiseQueue>(threadCount);
 }
 
-<<<<<<< HEAD
-TaskManager::~TaskManager()
-{
-    mg_mgr_free(&m_mgr);
-}
-
-void TaskManager::serve()
-{
-    io_thread = true;
-    assert(!g_upstreamManager);
-    g_upstreamManager = this;
-
-    m_ready = true;
-
-    for (;;)
-    {
-        mg_mgr_poll(&m_mgr, m_copts.timer_poll_interval_ms);
-        getTimerList().eval();
-        sendUpstreamBlockingIO();
-        if(stopped()) break;
-    }
-
-    g_upstreamManager = nullptr;
-    io_thread = false;
-}
-
-void TaskManager::notifyJobReady()
-{
-    mg_notify(&m_mgr);
-}
-
-void TaskManager::cb_event(mg_mgr *mgr, uint64_t cnt)
-{
-    TaskManager::from(mgr)->cb_event(cnt);
-}
-
-=======
->>>>>>> bc6961fc
+void TaskManager::setIOThread(bool current)
+{
+    if(current)
+    {
+        io_thread = true;
+        assert(!g_upstreamManager);
+        g_upstreamManager = this;
+    }
+    else
+    {
+        g_upstreamManager = nullptr;
+        io_thread = false;
+    }
+}
+
 void TaskManager::cb_event(uint64_t cnt)
 {
     //When multiple threads write to the output queue of the thread pool.
