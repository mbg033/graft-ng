#include "supernode.h"
#include "fullsupernodelist.h"
#include "requests/sendsupernodeannouncerequest.h"


#include <misc_log_ex.h>
#include <wallet/wallet2.h>
#include <cryptonote_basic/cryptonote_basic_impl.h>
#include <boost/filesystem.hpp>
#include <iostream>
#include <ctime>

#undef MONERO_DEFAULT_LOG_CATEGORY
#define MONERO_DEFAULT_LOG_CATEGORY "supernode.supernode"

using namespace std;

namespace graft {

Supernode::Supernode(const string &wallet_path, const string &wallet_password, const string &daemon_address, bool testnet,
                     const string &seed_language)
    : m_wallet{new tools::wallet2(testnet)}
    , m_last_update_time {0}
{
    bool keys_file_exists;
    bool wallet_file_exists;

    tools::wallet2::wallet_exists(wallet_path, keys_file_exists, wallet_file_exists);

    LOG_PRINT_L3("keys_file_exists: " << boolalpha << keys_file_exists << noboolalpha
                 << "  wallet_file_exists: " << boolalpha << wallet_file_exists << noboolalpha);

    // existing wallet, open it
    if (keys_file_exists) {
        m_wallet->load(wallet_path, wallet_password);
    // new wallet, generating it
    } else {
        if (!seed_language.empty())
            m_wallet->set_seed_language(seed_language);
        crypto::secret_key recovery_val, secret_key;
        recovery_val = m_wallet->generate(wallet_path, wallet_password, secret_key, false, false);
    }
    m_wallet->init(daemon_address);
    m_wallet->store();
    LOG_PRINT_L0("supernode created: " << "[" << this << "] " <<  this->walletAddress());
}

Supernode::~Supernode()
{
    LOG_PRINT_L0("destroying supernode: " << "[" << this << "] " <<  this->walletAddress());
    m_wallet->store();
}

uint64_t Supernode::stakeAmount() const
{
    return m_wallet->balance();
}

string Supernode::walletAddress() const
{
    return m_wallet->get_account().get_public_address_str(m_wallet->testnet());
}

uint64_t Supernode::daemonHeight() const
{
    uint64_t result = 0;
    std::string err;
    result = m_wallet->get_daemon_blockchain_height(err);
    if (!result) {
        LOG_ERROR(err);
    }
    return result;
}

bool Supernode::exportKeyImages(vector<Supernode::SignedKeyImage> &key_images) const
{
    try {
        key_images = m_wallet->export_key_images();
        return !key_images.empty();
    } catch (const std::exception &e) {
        LOG_ERROR("wallet exception: " << e.what());
        return false;
    } catch (...) {
        LOG_ERROR("unknown exception");
        return false;
    }
}

bool Supernode::importKeyImages(const vector<Supernode::SignedKeyImage> &key_images, uint64_t &height)
{

    uint64_t spent = 0, unspent = 0;
    try {
        m_wallet->import_key_images(key_images, spent, unspent);
        m_last_update_time  = static_cast<uint64_t>(std::time(nullptr));
    } catch (const std::exception &e) {
        LOG_ERROR("wallet exception: " << e.what());
        return false;
    } catch (...) {
        LOG_ERROR("unknown exception");
        return false;
    }

    height = this->daemonHeight();
    return true;
}

Supernode *Supernode::createFromViewOnlyWallet(const string &path, const string &address, const secret_key &viewkey, bool testnet)
{
    Supernode * result = nullptr;
    bool keys_file_exists;
    bool wallet_file_exists;
    // TODO: password
    string password = "";
    tools::wallet2::wallet_exists(path, keys_file_exists, wallet_file_exists);

    if (keys_file_exists) {
        LOG_ERROR("attempting to generate view only wallet, but specified file(s) exist. Exiting to not risk overwriting.");
        return result;
    }

    cryptonote::account_public_address wallet_addr;
    if (!cryptonote::get_account_address_from_str(wallet_addr, testnet, address)) {
        LOG_ERROR("Error parsing address");
        return result;
    }

    result = new Supernode(testnet);
    result->m_wallet->generate(path, password, wallet_addr, viewkey);
    return result;
}

Supernode *Supernode::load(const string &wallet_path, const string &wallet_password, const string &daemon_address, bool testnet, const string &seed_language)
{
    Supernode * sn = nullptr;
    try {
        sn = new Supernode(wallet_path, wallet_password, daemon_address, testnet);
        sn->refresh();

        if (false/*sn->stakeAmount() < Supernode::TIER1_STAKE_AMOUNT*/) {
            LOG_ERROR("wallet " << sn->walletAddress() << " doesn't have enough stake to be supernode: " << sn->stakeAmount());
            delete sn;
            return nullptr;
        } else {
            LOG_PRINT_L1("Loaded supernode: " << sn->walletAddress() << ", stake: " << sn->stakeAmount());
        }
    } catch (...) { // wallet exception; TODO: catch specific exception if possible
        LOG_ERROR("libwallet exception");
    }

    return sn;
}

bool Supernode::updateFromAnnounce(const SupernodeAnnounce &announce)
{
    // check if address match
    MDEBUG("updating supernode from announce: " << announce.address);
    if (this->walletAddress() != announce.address) {
        LOG_ERROR("wrong address. this address: " << this->walletAddress() << ", announce address: " << announce.address);
        return false;
    }

    // update wallet's blockchain first
    if (!this->refresh())
        return false;

    vector<SignedKeyImage> signed_key_images;

    for (const SignedKeyImageStr &skis : announce.signed_key_images) {
        crypto::key_image ki;
        crypto::signature s;

        if (!epee::string_tools::hex_to_pod(skis.key_image, ki)) {
            LOG_ERROR("failed to parse key image: " << skis.key_image);
            return false;
        }

        if (!epee::string_tools::hex_to_pod(skis.signature, s)) {
            LOG_ERROR("failed to parse key signature: " << skis.signature);
            return false;
        }
        signed_key_images.push_back(std::make_pair(ki, s));
    }

    uint64_t height = 0;
    if (!importKeyImages(signed_key_images, height)) {
        LOG_ERROR("failed to import key images");
        return false;
    }

    if (!signed_key_images.empty() && height == 0) {
        LOG_ERROR("key images imported but height is 0");
        return false;
    }
    // TODO: check self amount vs announced amount
    setNetworkAddress(announce.network_address);
    m_last_update_time  = static_cast<uint64_t>(std::time(nullptr));
<<<<<<< HEAD
    MDEBUG(this->walletAddress() <<  ": last update time updated to: " << m_last_update_time);
=======
    MDEBUG("update from announce done for: " << this->walletAddress() <<  ": last update time updated to: " << m_last_update_time);
>>>>>>> ff949a00
    return true;

}

Supernode *Supernode::createFromAnnounce(const string &path, const SupernodeAnnounce &announce, const std::string &daemon_address,
                                         bool testnet)
{
    Supernode * result = nullptr;

    crypto::secret_key viewkey;
    if (!epee::string_tools::hex_to_pod(announce.secret_viewkey, viewkey)) {
        LOG_ERROR("Failed to parse secret viewkey from string: " << announce.secret_viewkey);
        return nullptr;
    }

    try {
        result = Supernode::createFromViewOnlyWallet(path, announce.address, viewkey, testnet);


        // XXX before importing key images, wallet needs to be connected to daemon and syncrhonized
        if (result) {
            result->setDaemonAddress(daemon_address);
            result->updateFromAnnounce(announce);
        }

    } catch (...) {
        LOG_ERROR("wallet exception");
        delete result;
        result = nullptr;
    }

    return result;
}

bool Supernode::prepareAnnounce(SupernodeAnnounce &announce)
{
    announce.timestamp = time(nullptr);
    announce.secret_viewkey = epee::string_tools::pod_to_hex(this->exportViewkey());
    announce.height = m_wallet->get_blockchain_current_height();

    vector<Supernode::SignedKeyImage> signed_key_images;
    if (!exportKeyImages(signed_key_images)) {
        LOG_ERROR("Failed to export key images");
        return false;
    }

    for (const SignedKeyImage &ski : signed_key_images) {
        SignedKeyImageStr skis;
        skis.key_image = epee::string_tools::pod_to_hex(ski.first);
        skis.signature = epee::string_tools::pod_to_hex(ski.second);
        announce.signed_key_images.push_back(skis);
    }

    announce.stake_amount = this->stakeAmount();
    announce.address =  this->walletAddress();
    announce.network_address = this->networkAddress();

    return true;
}

crypto::secret_key Supernode::exportViewkey() const
{
    return m_wallet->get_account().get_keys().m_view_secret_key;
}


bool Supernode::signMessage(const string &msg, crypto::signature &signature) const
{
    if (m_wallet->watch_only()) {
        LOG_ERROR("Attempting to sign with watch-only wallet");
        return false;
    }

    crypto::hash hash;
    crypto::cn_fast_hash(msg.data(), msg.size(), hash);
    return this->signHash(hash, signature);
}

bool Supernode::signHash(const crypto::hash &hash, crypto::signature &signature) const
{
    const cryptonote::account_keys &keys = m_wallet->get_account().get_keys();
    crypto::generate_signature(hash, keys.m_account_address.m_spend_public_key, keys.m_spend_secret_key, signature);
    return true;
}

bool Supernode::verifySignature(const string &msg, const string &address, const crypto::signature &signature) const
{
    crypto::hash hash;
    crypto::cn_fast_hash(msg.data(), msg.size(), hash);
    return verifyHash(hash, address, signature);
}

bool Supernode::verifyHash(const crypto::hash &hash, const string &address, const crypto::signature &signature) const
{

    cryptonote::account_public_address wallet_addr;
    if (!cryptonote::get_account_address_from_str(wallet_addr, m_wallet->testnet(), address)) {
        LOG_ERROR("Error parsing address");
        return false;
    }
    return crypto::check_signature(hash, wallet_addr.m_spend_public_key, signature);
}



bool Supernode::setDaemonAddress(const string &address)
{
    return m_wallet->init(address);
}

bool Supernode::refresh()
{
    try {
        m_wallet->refresh();
        m_wallet->store();
    } catch (...) {
        LOG_ERROR("Failed to refresh supernode wallet: " << this->walletAddress());
        return false;
    }
    return true;
}

bool Supernode::testnet() const
{
    return m_wallet->testnet();
}

void Supernode::getScoreHash(const crypto::hash &block_hash, crypto::hash &result) const
{
    cryptonote::blobdata data = m_wallet->get_account().get_public_address_str(testnet());
    data += epee::string_tools::pod_to_hex(block_hash);
    crypto::cn_fast_hash(data.c_str(), data.size(), result);
}

string Supernode::networkAddress() const
{
    return m_network_address;
}

void Supernode::setNetworkAddress(const string &networkAddress)
{
    if (m_network_address != networkAddress)
        m_network_address = networkAddress;
}

bool Supernode::getAmountFromTx(const cryptonote::transaction &tx, uint64_t &amount)
{
    return m_wallet->get_amount_from_tx(tx, amount);
}

bool Supernode::getPaymentIdFromTx(const cryptonote::transaction &tx, string &paymentId)
{
    return true;
}

bool Supernode::validateAddress(const string &address, bool testnet)
{
    cryptonote::account_public_address acc = AUTO_VAL_INIT(acc);
    return address.size() > 0 && cryptonote::get_account_address_from_str(acc, testnet, address);
}

uint64_t Supernode::lastUpdateTime() const
{
    return m_last_update_time;
}

Supernode::Supernode(bool testnet)
    : m_wallet{ new tools::wallet2(testnet) }
{

}



} // namespace graft<|MERGE_RESOLUTION|>--- conflicted
+++ resolved
@@ -195,13 +195,8 @@
     // TODO: check self amount vs announced amount
     setNetworkAddress(announce.network_address);
     m_last_update_time  = static_cast<uint64_t>(std::time(nullptr));
-<<<<<<< HEAD
-    MDEBUG(this->walletAddress() <<  ": last update time updated to: " << m_last_update_time);
-=======
     MDEBUG("update from announce done for: " << this->walletAddress() <<  ": last update time updated to: " << m_last_update_time);
->>>>>>> ff949a00
-    return true;
-
+    return true;
 }
 
 Supernode *Supernode::createFromAnnounce(const string &path, const SupernodeAnnounce &announce, const std::string &daemon_address,
