--- conflicted
+++ resolved
@@ -4,6 +4,7 @@
 #include <boost/property_tree/ini_parser.hpp>
 
 #include "backtrace.h"
+#include "config_opts.h"
 #include "connection.h"
 #include "requests.h"
 #include "requestdefines.h"
@@ -67,6 +68,12 @@
     m_looper->stop(force);
 }
 
+ConfigOpts& GraftServer::getCopts()
+{
+    assert(m_looper);
+    return m_looper->getCopts();
+}
+
 void GraftServer::setHttpRouters(HttpConnectionManager& httpcm)
 {
     Router dapi_router("/dapi/v2.0");
@@ -146,14 +153,9 @@
     assert(m_looper);
 
     create_system_info_provider();
-
     intiConnectionManagers();
-
     prepareDataDirAndSupernodes();
-
-
     addGlobalCtxCleaner();
-
     startSupernodePeriodicTasks();
 
     for(auto& cm : m_conManagers)
@@ -171,7 +173,6 @@
 void GraftServer::serve()
 {
     LOG_PRINT_L0("Starting server on: [http] " << getCopts().http_address << ", [coap] " << getCopts().coap_address);
-
     m_looper->serve();
 }
 
@@ -244,15 +245,8 @@
 
 void init_log(const boost::property_tree::ptree& config, const po::variables_map& vm, ConfigOpts& co)
 {
-<<<<<<< HEAD
     co.log_level = 3;
     co.log_console = true;
-=======
-    int log_level = 3;
-    bool log_console = true;
-    std::string log_filename;
-    std::string log_categories;
->>>>>>> 09595092
 
     //from config
     const boost::property_tree::ptree& log_conf = config.get_child("logging");
@@ -261,39 +255,27 @@
     boost::optional<std::string> log_file  = log_conf.get_optional<std::string>("logfile");
     if(log_file) co.log_filename = log_file.get();
     boost::optional<bool> log_to_console  = log_conf.get_optional<bool>("console");
-<<<<<<< HEAD
     if(log_to_console) co.log_console = log_to_console.get();
+    boost::optional<std::string> categories = log_conf.get_optional<std::string>("log-categories");
+    if(categories) co.log_categories = categories.get();
 
     //override from cmdline
-    if(vm.count("log-level"))   co.log_level    = vm["log-level"].as<int>();
-    if(vm.count("log-file"))    co.log_filename = vm["log-file"].as<std::string>();
-    if(vm.count("log-console")) co.log_console  = vm["log-console"].as<bool>();
+    if(vm.count("log-level"))       co.log_level      = vm["log-level"].as<int>();
+    if(vm.count("log-file"))        co.log_filename   = vm["log-file"].as<std::string>();
+    if(vm.count("log-console"))     co.log_console    = vm["log-console"].as<bool>();
+    if(vm.count("log-categories"))  co.log_categories = vm["log-categories"].as<std::string>();
 
     mlog_configure(co.log_filename, co.log_console);
-    mlog_set_log_level(co.log_level);
-=======
-    if(log_to_console) log_console = log_to_console.get();
-    boost::optional<std::string> categories = log_conf.get_optional<std::string>("log-categories");
-    if(categories) log_categories = categories.get();
-
-    //override from cmdline
-    if (vm.count("log-level")) log_level = vm["log-level"].as<int>();
-    if (vm.count("log-file")) log_filename = vm["log-file"].as<std::string>();
-    if (vm.count("log-console")) log_console = vm["log-console"].as<bool>();
-    if (vm.count("log-categories")) log_categories = vm["log-categories"].as<std::string>();
-
-    mlog_configure(log_filename, log_console);
-    if(!log_categories.empty())
+    if(!co.log_categories.empty())
     {
         std::ostringstream oss;
-        oss << log_level << ',' << log_categories;
+        oss << co.log_level << ',' << co.log_categories;
         mlog_set_log(oss.str().c_str());
     }
     else
     {
-        mlog_set_log_level(log_level);
-    }
->>>>>>> 09595092
+        mlog_set_log_level(co.log_level);
+    }
 }
 
 } //namespace details
@@ -376,7 +358,7 @@
     //            ├── supernode_tier1_2.address.txt
     //            └── supernode_tier1_2.keys
 
-    details::init_log(config, vm, m_configOpts);
+    details::init_log(config, vm, configOpts);
 
     const boost::property_tree::ptree& server_conf = config.get_child("server");
     configOpts.http_address = server_conf.get<std::string>("http-address");
@@ -435,13 +417,7 @@
         }
     }
 
-<<<<<<< HEAD
-    m_configOpts.watchonly_wallets_path = watchonly_wallets_path.string();
-=======
-
-
     getCopts().watchonly_wallets_path = watchonly_wallets_path.string();
->>>>>>> 09595092
 
     MINFO("data path: " << data_path.string());
     MINFO("stake wallet path: " << stake_wallet_path.string());
@@ -463,7 +439,7 @@
     MINFO("loading supernodes wallets from: " << watchonly_wallets_path.string());
     size_t loaded_wallets = fsl->loadFromDirThreaded(watchonly_wallets_path.string(), found_wallets);
 
-    if (found_wallets != loaded_wallets) {
+    if(found_wallets != loaded_wallets) {
         LOG_ERROR("found wallets: " << found_wallets << ", loaded wallets: " << loaded_wallets);
     }
     LOG_PRINT_L0("supernode list loaded");
@@ -476,20 +452,14 @@
     graft::Context ctx(m_looper->getGcm());
     ctx.global["supernode"] = supernode;
     ctx.global[CONTEXT_KEY_FULLSUPERNODELIST] = fsl;
-<<<<<<< HEAD
-    ctx.global["testnet"] = m_configOpts.testnet;
-    ctx.global["watchonly_wallets_path"] = m_configOpts.watchonly_wallets_path;
-    ctx.global["cryptonode_rpc_address"] = m_configOpts.cryptonode_rpc_address;
-    //ctx.global["looper"] = m_looper.get();
-
-    assert(m_sys_info);
-    ctx.runtime_sys_info(*(m_sys_info.get()));
-    ctx.config_opts(m_configOpts);
-=======
+
     ctx.global["testnet"] = getCopts().testnet;
     ctx.global["watchonly_wallets_path"] = getCopts().watchonly_wallets_path;
     ctx.global["cryptonode_rpc_address"] = getCopts().cryptonode_rpc_address;
->>>>>>> 09595092
+
+    assert(m_sys_info);
+    ctx.runtime_sys_info(*(m_sys_info.get()));
+    ctx.config_opts(getCopts());
 }
 
 void GraftServer::intiConnectionManagers()
@@ -512,7 +482,7 @@
     };
     m_looper->addPeriodicTask(
                 graft::Router::Handler3(nullptr, cleaner, nullptr),
-                std::chrono::milliseconds(m_looper->getCopts().lru_timeout_ms)
+                std::chrono::milliseconds(getCopts().lru_timeout_ms)
                 );
 }
 
