--- conflicted
+++ resolved
@@ -22,15 +22,7 @@
         uint64_t amount = convertAmount(in.Amount);
         if (amount <= 0)
         {
-<<<<<<< HEAD
             return errorInvalidAmount(output);
-=======
-            ErrorResponse err;
-            err.code = ERROR_AMOUNT_INVALID;
-            err.message = MESSAGE_AMOUNT_INVALID;
-            output.load(err);
-            return Status::Error;
->>>>>>> 1f301daf
         }
         // TODO: Validate address
         SaleData data(in.Address, 0, amount); // TODO: Use correct BlockNumber
@@ -47,18 +39,7 @@
         output.load(out);
         return Status::Ok;
     }
-<<<<<<< HEAD
     return errorInvalidParams(output);
-=======
-    else
-    {
-        ErrorResponse err;
-        err.code = ERROR_INVALID_PARAMS;
-        err.message = MESSAGE_INVALID_PARAMS;
-        output.load(err);
-        return Status::Error;
-    }
->>>>>>> 1f301daf
 }
 
 void registerSaleRequest(graft::Router &router)
