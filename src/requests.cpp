--- conflicted
+++ resolved
@@ -3,16 +3,16 @@
 #include "salestatusrequest.h"
 #include "rejectsalerequest.h"
 #include "getinforequest.h"
-<<<<<<< HEAD
+
 #include "saledetailsrequest.h"
 #include "payrequest.h"
 #include "paystatusrequest.h"
 #include "rejectpayrequest.h"
-=======
+
 #include "sendrawtxrequest.h"
 #include "cryptonodecallbackrequest.h"
 #include "txtosignrequest.h"
->>>>>>> 982c22c3
+
 
 namespace graft {
 
@@ -22,15 +22,14 @@
     graft::registerSaleStatusRequest(router);
     graft::registerRejectSaleRequest(router);
     graft::registerGetInfoRequest(router);
-<<<<<<< HEAD
+
     graft::registerSaleDetailsRequest(router);
     graft::registerPayRequest(router);
     graft::registerPayStatusRequest(router);
     graft::registerRejectPayRequest(router);
-=======
     graft::registerTxToSignRequest(router);
     graft::registerCryptonodeCallbacksRequest(router);
->>>>>>> 982c22c3
+
 }
 
 }