--- conflicted
+++ resolved
@@ -36,24 +36,6 @@
         return *this;
     }
 
-<<<<<<< HEAD
-    //main payload
-    virtual void operator () ()
-    {
-        {
-            decltype(auto) status_ref = m_cr->get_statusRef();
-            decltype(auto) vars_cref = m_cr->get_vars();
-            decltype(auto) input_cref = m_cr->get_input();
-            decltype(auto) output_ref = m_cr->get_output();
-            decltype(auto) h3_ref = m_cr->get_h3();
-
-            status_ref = h3_ref.peri(vars_cref, input_cref, output_ref);
-        }
-        Watcher* save_m_watcher = m_watcher; //save m_watcher before move itself into resulting queue
-        m_rq->push(std::move(*this)); //similar to "delete this;"
-        save_m_watcher->notifyJobReady();
-    }
-=======
 	//main payload
 	virtual void operator () ()
 	{
@@ -71,7 +53,6 @@
 		m_rq->push(std::move(*this)); //similar to "delete this;"
 		save_m_watcher->notifyJobReady();
 	}
->>>>>>> aa03adfd
 
     CR_ptr& get_cr() { return m_cr; }
 protected:
