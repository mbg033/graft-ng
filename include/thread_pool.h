--- conflicted
+++ resolved
@@ -47,11 +47,7 @@
             decltype(auto) h3_ref = m_cr->get_h3();
             decltype(auto) ctx = m_cr->get_ctx();
 
-<<<<<<< HEAD
-            status_ref = h3_ref.worker_action(vars_cref, input_cref, ctx, output_ref);
-=======
-            status_ref = h3_ref.peri(vars_cref, input_ref, ctx, output_ref);
->>>>>>> c01bb355
+            status_ref = h3_ref.worker_action(vars_cref, input_ref, ctx, output_ref);
         }
         Watcher* save_m_watcher = m_watcher; //save m_watcher before move itself into resulting queue
         m_rq->push(std::move(*this)); //similar to "delete this;"
