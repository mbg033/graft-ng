--- conflicted
+++ resolved
@@ -28,13 +28,8 @@
     };
 
 public:
-<<<<<<< HEAD
-    using vars_t = std::vector<std::pair<std::string, std::string>>;
-    using Handler = std::function<Status (const vars_t&, const In& , Out& ) >;
-=======
 	using vars_t = std::vector<std::pair<std::string, std::string>>;
 	using Handler = std::function<Status (const vars_t&, const In&, Context&, Out& ) >;
->>>>>>> aa03adfd
 
 public:
     struct Handler3
