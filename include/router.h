--- conflicted
+++ resolved
@@ -60,57 +60,9 @@
         Root() { m_node = r3_tree_create(10); }
         ~Root() { r3_tree_free(m_node); }
 
-<<<<<<< HEAD
         bool arm();
         bool match(const std::string& target, int method, JobParams& params);
         void addRouter(RouterT& r) { m_routers.push_front(std::move(r)); }
-=======
-        bool arm()
-        {
-            std::for_each(m_routers.begin(), m_routers.end(),
-                [this](RouterT<In, Out>& ro)
-                {
-                    std::for_each(ro.m_routes.begin(), ro.m_routes.end(),
-                        [this](Route& r)
-                        {
-                            r3_tree_insert_route(m_node, r.methods, r.endpoint.c_str(), &r);
-                        }
-                    );
-                }
-            );
-            char *errstr = NULL;
-            int err = r3_tree_compile(m_node, &errstr);
-
-            if (err != 0)
-                std::cout << "error: " << std::string(errstr) << std::endl;
-
-            return (err == 0);
-        }
-
-        bool match(const std::string& target, int method, JobParams& params)
-        {
-            bool ret = false;
-
-            match_entry *entry = match_entry_create(target.c_str());
-            entry->request_method = method;
-
-            R3Route *m = r3_tree_match_route(m_node, entry);
-            if (m)
-            {
-                for (size_t i = 0; i < entry->vars.tokens.size; i++)
-                    params.vars.emplace(std::make_pair(
-                        std::move(std::string(entry->vars.slugs.entries[i].base, entry->vars.slugs.entries[i].len)),
-                        std::move(std::string(entry->vars.tokens.entries[i].base, entry->vars.tokens.entries[i].len))
-                    ));
-                params.h3 = static_cast<Route*>(m->data)->h3;
-                ret = true;
-            }
-            match_entry_free(entry);
-            return ret;
-        }
-
-        void addRouter(RouterT<In, Out>& r) { m_routers.push_front(std::move(r)); }
->>>>>>> 07b3cb6a
 
         std::string dbgDumpRouters() const;
         void dbgDumpR3Tree(int level = 0) const;
