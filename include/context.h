#pragma once

#include <boost/any.hpp>
#include <boost/uuid/uuid.hpp>
#include <boost/uuid/uuid_generators.hpp>

#include <string>
#include <type_traits>
#include <utility>
#include <functional>
#include <thread>
#include <mutex>
#include <map>
#include <vector>
#include <chrono>

#include "graft_utility.hpp"
#include "graft_constants.h"
#include "serveropts.h"

namespace graft
{
using GlobalContextMap = graft::TSHashtable<std::string, boost::any>;

class Context
{
public:
    class Local
    {
    private:
        using ContextMap = std::map<std::string, boost::any>;
        ContextMap m_map;

        class Proxy
        {
        public:
            Proxy(ContextMap& map, const std::string& key)
                : m_map(map), m_key(key) { }

            template<typename T>
            Proxy& operator =(T&& v)
            {
                static_assert(std::is_nothrow_move_constructible<T>::value,
                              "not move constructible");

                boost::any tmp(std::forward<T>(v));
                auto it = m_map.find(m_key);
                if(it == m_map.end())
                {
                    m_map.emplace(m_key, std::move(tmp));
                }
                else
                {
                    it->second = std::move(tmp);
                }
                return *this;
            }

            template<typename T>
            operator T& () const
            {
                return boost::any_cast<T&>(m_map[m_key]);
            }

        private:
            ContextMap& m_map;
            const std::string& m_key;
        };

    public:
        Local() = default;
        ~Local() = default;
        Local(const Local&) = delete;
        Local(Local&&) = delete;

        template<typename T>
        T const& operator[](const std::string& key) const
        {
            auto it = m_map.find(key);
            return boost::any_cast<T&>(it->second);
        }

        template<typename T>
        T operator[](const std::string& key) const
        {
            auto it = m_map.find(key);
            return boost::any_cast<T>(it->second);
        }

        Proxy operator[](const std::string& key)
        {
            return Proxy(m_map, key);
        }

        bool hasKey(const std::string& key)
        {
            return (m_map.find(key) != m_map.end());
        }
        void remove(const std::string& key)
        {
            m_map.erase(key);
        }
        void setError(const char* str, Status status = Status::InternalError)
        {
            m_error = str;
            m_last_status = status;
        }
        Status getLastStatus() const
        {
            return m_last_status;
        }
        const std::string& getLastError() const
        {
            return m_error;
        }



    protected:
        Status m_last_status = Status::None;
        std::string m_error;
    };

    class LocalFriend : protected Local
    {
    public:
        LocalFriend() = delete;
        static void setLastStatus(Local& local, Status status)
        {
            LocalFriend& lf = static_cast<LocalFriend&>(local);
            lf.m_last_status = status;
        }
    };

    class Global
    {
    protected:
        GlobalContextMap& m_map;
        const graft::ServerOpts *m_serverOpts = nullptr;

        Global(GlobalContextMap& map, const ServerOpts * opts)
            : m_map(map), m_serverOpts(opts) {}

        friend class Context;

    private:
        class Proxy
        {
        public:
            Proxy(GlobalContextMap& map, const std::string& key)
                : m_map(map), m_key(key) { }

            template<typename T>
            Proxy& operator =(T&& v)
            {
                static_assert(std::is_nothrow_move_constructible<T>::value,
                              "not move constructible");
                boost::any tmp(std::forward<T>(v));
                m_map.addOrUpdate(m_key, std::move(tmp));
                return *this;
            }

            template<typename T>
            operator T () const
            {
                return boost::any_cast<T>(
                            m_map.valueFor(m_key, boost::any()));
            }

        private:
            GlobalContextMap& m_map;
            const std::string& m_key;

        };

    public:

        ~Global() = default;
        Global(const Global&) = delete;
        Global(Global&&) = delete;

        /*!
         * \brief getServerOptions - exposes server's options
         * \return
         */
        const ServerOpts *getConfig() const { return m_serverOpts; }

        template<typename T>
        T operator[](const std::string& key) const
        {
            return boost::any_cast<T>(
                        m_map.valueFor(key, boost::any()));
        }

        Proxy operator[](const std::string& key)
        {
            return Proxy(m_map, key);
        }

        bool hasKey(const std::string& key)
        {
            return m_map.hasKey(key);
        }

        template<typename T>
        void set(const std::string& key, T&& val, std::chrono::seconds ttl)
        {
            static_assert(std::is_nothrow_move_constructible<T>::value,
                          "not move constructible");
            boost::any tmp(std::forward<T>(val));
            m_map.addOrUpdate(key, std::move(tmp), ttl);
        }

        template<typename T>
        T get(const std::string& key, T defval)
        {
            return boost::any_cast<T>(
                m_map.valueFor(
                    key, boost::any(std::forward<T>(defval))
                )
            );
        }

        template<typename T>
        bool apply(const std::string& key, std::function<bool(T&)> f)
        {
            return m_map.apply(key, [f](boost::any& a)
            { return f(boost::any_cast<T&>(a)); }
            );
        }

        void remove(const std::string& key)
        {
            return m_map.remove(key);
        }
    };


    class GlobalFriend : protected Global
    {
    public:
        GlobalFriend() = delete;
        static void cleanup(Global& global)
        {
            GlobalFriend& gf = static_cast<GlobalFriend&>(global);
            gf.m_map.cleanup();
        }
    };

<<<<<<< HEAD
    Context(GlobalContextMap& map, const ServerOpts *sopts = nullptr) : global(map, sopts) {}
=======
    using uuid_t = boost::uuids::uuid;
    Context(GlobalContextMap& map)
        : global(map)
        , m_uuid(boost::uuids::nil_generator()())
        , m_nextUuid(boost::uuids::nil_generator()())
    {
    }
>>>>>>> 3a10b8db

    Local local;
    Global global;

    uuid_t getId() const { if(m_uuid.is_nil()) m_uuid = boost::uuids::random_generator()(); return m_uuid; }
    void setNextTaskId(uuid_t uuid) { m_nextUuid = uuid; }
    uuid_t getNextTaskId() const { return m_nextUuid; }

private:
    mutable uuid_t m_uuid;
    uuid_t m_nextUuid;
};
}//namespace graft<|MERGE_RESOLUTION|>--- conflicted
+++ resolved
@@ -136,10 +136,9 @@
     {
     protected:
         GlobalContextMap& m_map;
-        const graft::ServerOpts *m_serverOpts = nullptr;
-
-        Global(GlobalContextMap& map, const ServerOpts * opts)
-            : m_map(map), m_serverOpts(opts) {}
+
+        Global(GlobalContextMap& map)
+            : m_map(map) {}
 
         friend class Context;
 
@@ -179,12 +178,6 @@
         Global(const Global&) = delete;
         Global(Global&&) = delete;
 
-        /*!
-         * \brief getServerOptions - exposes server's options
-         * \return
-         */
-        const ServerOpts *getConfig() const { return m_serverOpts; }
-
         template<typename T>
         T operator[](const std::string& key) const
         {
@@ -247,9 +240,6 @@
         }
     };
 
-<<<<<<< HEAD
-    Context(GlobalContextMap& map, const ServerOpts *sopts = nullptr) : global(map, sopts) {}
-=======
     using uuid_t = boost::uuids::uuid;
     Context(GlobalContextMap& map)
         : global(map)
@@ -257,7 +247,6 @@
         , m_nextUuid(boost::uuids::nil_generator()())
     {
     }
->>>>>>> 3a10b8db
 
     Local local;
     Global global;
