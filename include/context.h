#pragma once

#include <boost/any.hpp>
#include <string>
#include <type_traits>
#include <utility>
#include <functional>
#include <thread>
#include <mutex>
#include <map>
#include <vector>
#include <chrono>

#include "graft_utility.hpp"
#include "graft_constants.h"
#include "serveropts.h"

namespace graft
{
using GlobalContextMap = graft::TSHashtable<std::string, boost::any>;

struct Context
{
    class Local
    {
    private:
        using ContextMap = std::map<std::string, boost::any>;
        ContextMap m_map;

        class Proxy
        {
        public:
            Proxy(ContextMap& map, const std::string& key)
                : m_map(map), m_key(key) { }

            template<typename T>
            Proxy& operator =(T&& v)
            {
                static_assert(std::is_nothrow_move_constructible<T>::value,
                              "not move constructible");

                boost::any tmp(std::forward<T>(v));
                auto p = m_map.emplace(m_key, std::move(tmp));

                if (!p.second) p.first->second = tmp;

                return *this;
            }

            template<typename T>
            operator T& () const
            {
                return boost::any_cast<T&>(m_map[m_key]);
            }

        private:
            ContextMap& m_map;
            const std::string& m_key;
        };

    public:
        Local() = default;
        ~Local() = default;
        Local(const Local&) = delete;
        Local(Local&&) = delete;

        template<typename T>
        T const& operator[](const std::string& key) const
        {
            auto it = m_map.find(key);
            return boost::any_cast<T&>(it->second);
        }

        template<typename T>
        T operator[](const std::string& key) const
        {
            auto it = m_map.find(key);
            return boost::any_cast<T>(it->second);
        }

        Proxy operator[](const std::string& key)
        {
            return Proxy(m_map, key);
        }

        bool hasKey(const std::string& key)
        {
            return (m_map.find(key) != m_map.end());
        }
        void remove(const std::string& key)
        {
            m_map.erase(key);
        }
        void setError(const char* str, Status status = Status::InternalError)
        {
            m_error = str;
            m_last_status = status;
        }
        Status getLastStatus() const
        {
            return m_last_status;
        }
        const std::string& getLastError() const
        {
            return m_error;
        }



    protected:
        Status m_last_status = Status::None;
        std::string m_error;
    };

    class LocalFriend : protected Local
    {
    public:
        LocalFriend() = delete;
        static void setLastStatus(Local& local, Status status)
        {
            LocalFriend& lf = static_cast<LocalFriend&>(local);
            lf.m_last_status = status;
        }
    };

    class Global
    {
    protected:
        GlobalContextMap& m_map;
<<<<<<< HEAD
        const graft::ServerOpts *m_serverOpts = nullptr;

        Global(GlobalContextMap& map, const ServerOpts * opts)
            : m_map(map), m_serverOpts(opts) {}

        friend class Context;

=======
    private:
>>>>>>> 07b3cb6a
        class Proxy
        {
        public:
            Proxy(GlobalContextMap& map, const std::string& key)
                : m_map(map), m_key(key) { }

            template<typename T>
            Proxy& operator =(T&& v)
            {
                static_assert(std::is_nothrow_move_constructible<T>::value,
                              "not move constructible");
                boost::any tmp(std::forward<T>(v));
                m_map.addOrUpdate(m_key, std::move(tmp));
                return *this;
            }

            template<typename T>
            operator T () const
            {
                return boost::any_cast<T>(
                            m_map.valueFor(m_key, boost::any()));
            }

        private:
            GlobalContextMap& m_map;
            const std::string& m_key;

        };

    public:

        ~Global() = default;
        Global(const Global&) = delete;
        Global(Global&&) = delete;

        /*!
         * \brief getServerOptions - exposes server's options
         * \return
         */
        const ServerOpts *getConfig() const { return m_serverOpts; }

        template<typename T>
        T operator[](const std::string& key) const
        {
            return boost::any_cast<T>(
                        m_map.valueFor(key, boost::any()));
        }

        Proxy operator[](const std::string& key)
        {
            return Proxy(m_map, key);
        }

        bool hasKey(const std::string& key)
        {
            return m_map.hasKey(key);
        }

        template<typename T>
        void set(const std::string& key, T&& val, std::chrono::seconds ttl)
        {
            static_assert(std::is_nothrow_move_constructible<T>::value,
                          "not move constructible");
            boost::any tmp(std::forward<T>(val));
            m_map.addOrUpdate(key, std::move(tmp), ttl);
        }

        template<typename T>
        T get(const std::string& key, T defval)
        {
            return boost::any_cast<T>(
                m_map.valueFor(
                    key, boost::any(std::forward<T>(defval))
                )
            );
        }

        template<typename T>
        bool apply(const std::string& key, std::function<bool(T&)> f)
        {
            return m_map.apply(key, [f](boost::any& a)
            { return f(boost::any_cast<T&>(a)); }
            );
        }

        void remove(const std::string& key)
        {
            return m_map.remove(key);
        }
    };

<<<<<<< HEAD
    Context(GlobalContextMap& map, const ServerOpts *sopts = nullptr) : global(map, sopts) {}
=======
    class GlobalFriend : protected Global
    {
    public:
        GlobalFriend() = delete;
        static void cleanup(Global& global)
        {
            GlobalFriend& gf = static_cast<GlobalFriend&>(global);
            gf.m_map.cleanup();
        }
    };

    Context(GlobalContextMap& map) : global(map) {}
>>>>>>> 07b3cb6a

    Local local;
    Global global;
};
}//namespace graft<|MERGE_RESOLUTION|>--- conflicted
+++ resolved
@@ -127,7 +127,6 @@
     {
     protected:
         GlobalContextMap& m_map;
-<<<<<<< HEAD
         const graft::ServerOpts *m_serverOpts = nullptr;
 
         Global(GlobalContextMap& map, const ServerOpts * opts)
@@ -135,9 +134,7 @@
 
         friend class Context;
 
-=======
     private:
->>>>>>> 07b3cb6a
         class Proxy
         {
         public:
@@ -229,9 +226,7 @@
         }
     };
 
-<<<<<<< HEAD
-    Context(GlobalContextMap& map, const ServerOpts *sopts = nullptr) : global(map, sopts) {}
-=======
+
     class GlobalFriend : protected Global
     {
     public:
@@ -243,8 +238,7 @@
         }
     };
 
-    Context(GlobalContextMap& map) : global(map) {}
->>>>>>> 07b3cb6a
+    Context(GlobalContextMap& map, const ServerOpts *sopts = nullptr) : global(map, sopts) {}
 
     Local local;
     Global global;
