--- conflicted
+++ resolved
@@ -77,6 +77,17 @@
 {
     namespace serializer
     {
+        class JsonParseError : public std::runtime_error
+        {
+        public:
+            JsonParseError(const rapidjson::ParseResult &pr)
+                : std::runtime_error( std::string("Json parse error, code: ") + std::to_string(pr.Code())
+                                  + ", offset: " + std::to_string(pr.Offset()))
+            {
+            }
+        };
+
+
         template<typename T>
         struct JSON
         {
@@ -89,6 +100,8 @@
                 t = T::fromJson(s);
             }
         };
+
+
     } //namespace serializer
 
     class InOutHttpBase
@@ -175,54 +188,6 @@
         static std::unordered_map<std::string, std::string> uri_substitutions;
     };
 
-<<<<<<< HEAD
-    class JsonParseError : public std::runtime_error
-    {
-    public:
-        JsonParseError(const rapidjson::ParseResult &pr)
-            : std::runtime_error( std::string("Json parse error, code: ") + std::to_string(pr.Code())
-                                  + ", offset: " + std::to_string(pr.Offset()))
-        {
-        }
-    };
-
-    class InJson
-    {
-    public:
-
-        /*!
-         * \brief get - parses object from JSON. Throws ParseError exception in case parse error
-         * \return   Object of type T
-         */
-        template <typename T>
-        T get() const
-        {
-            try {
-                return T::fromJson(m_buf);
-            } catch (const rapidjson::ParseResult &pr) {
-                throw JsonParseError(pr);
-            }
-        }
-
-        /*!
-         * \brief get - overloaded method not throwning exception
-         * \param result - reference to result object of type T
-         * \return  - true on success
-         */
-        template <typename T>
-        bool get(T& result)
-        {
-            try {
-                result = T::fromJson(m_buf);
-                return true;
-            } catch (const rapidjson::ParseResult &/*err*/) {
-                return false;
-            }
-        }
-
-        void load(const char *buf, size_t size) { m_buf.assign(buf, buf + size); }
-        void load(const std::string &buf) { m_buf = buf; }
-=======
     class InHttp final : public InOutHttpBase
     {
     public:
@@ -235,7 +200,39 @@
         InHttp(const http_message& hm) : InOutHttpBase(hm)
         { }
 
-        template<typename T, typename S = serializer::JSON<T>>
+        /*!
+         * \brief get - parses object from JSON. Throws ParseError exception in case parse error
+         * \return   Object of type T
+         */
+        template<typename T>
+        T get() const
+        {
+            T result;
+            try {
+                serializer::JSON<T>::deserialize(body, result);
+            } catch (const rapidjson::ParseResult &pr) {
+                throw serializer::JsonParseError(pr);
+            }
+            return result;
+        }
+
+        /*!
+         * \brief get - overloaded method not throwning exception
+         * \param result - reference to result object of type T
+         * \return  - true on success
+         */
+        template<typename T>
+        bool get(T& result) const
+        {
+            try {
+                result = this->get<T>();
+                return true;
+            } catch (const serializer::JsonParseError & /*err*/) {
+                return false;
+            }
+        }
+
+        template<typename T, typename S>
         T get() const
         {
             T t;
@@ -243,6 +240,7 @@
             return t;
         }
 
+
         template<template<typename> typename S = serializer::JSON, typename T>
         T getT() const
         {
@@ -256,7 +254,11 @@
             InOutHttpBase::reset();
             body.assign(buf, buf + size);
         }
->>>>>>> 2f5f89c5
+
+        void load(const std::string &data)
+        {
+            this->load(data.c_str(), data.size());
+        }
 
         void assign(const OutHttp& out)
         {
@@ -267,13 +269,11 @@
         {
             InOutHttpBase::reset();
         }
-<<<<<<< HEAD
-        // for debugging
-        const std::string &toString() const { return m_buf; }
-    private:
-        std::string m_buf;
-=======
->>>>>>> 2f5f89c5
+
+        std::string data() const
+        {
+            return body;
+        }
     };
 
     using Input = InHttp;
