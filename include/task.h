--- conflicted
+++ resolved
@@ -235,14 +235,11 @@
 
     void cb_event(uint64_t cnt);
 protected:
-<<<<<<< HEAD
     bool canStop();
-=======
     void executePostponedTasks();
     void setIOThread(bool current);
     void checkUpstreamBlockingIO();
 
->>>>>>> d84da009
     ConfigOpts m_copts;
 private:
     void ExecutePreAction(BaseTaskPtr bt);
