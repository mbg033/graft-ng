--- conflicted
+++ resolved
@@ -3,7 +3,6 @@
 namespace graft
 {
 
-<<<<<<< HEAD
 #define GRAFT_STATUS_LIST(EXP) \
     EXP(None) \
     EXP(Ok) \
@@ -12,25 +11,12 @@
     EXP(Drop) \
     EXP(Busy) \
     EXP(InternalError) \
+    EXP(Postpone) \
     EXP(Stop) //for timer events
 
 #define EXP_TO_ENUM(x) x,
 #define EXP_TO_STR(x) #x,
 
 enum class Status : int { GRAFT_STATUS_LIST(EXP_TO_ENUM) };
-=======
-enum class Status : int
-{
-    None,
-    Ok,
-    Forward,
-    Error,
-    Drop,
-    Busy,
-    InternalError,
-    Stop, //for timer events
-    Postpone,
-};
->>>>>>> 3a10b8db
 
 }//namespace graft