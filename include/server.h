--- conflicted
+++ resolved
@@ -2,8 +2,6 @@
 
 #include <memory>
 #include <vector>
-
-#include "config_opts.h"
 
 namespace graft {
 
@@ -11,6 +9,7 @@
 class HttpConnectionManager;
 class CoapConnectionManager;
 class Looper;
+struct ConfigOpts;
 
 namespace supernode { class SystemInfoProvider; }
 using supernode::SystemInfoProvider;
@@ -38,11 +37,8 @@
     void setHttpRouters(HttpConnectionManager& httpcm);
     void setCoapRouters(CoapConnectionManager& coapcm);
     static void checkRoutes(graft::ConnectionManager& cm);
-<<<<<<< HEAD
     void create_system_info_provider(void);
-=======
-    ConfigOpts& getCopts() { assert(m_looper); return m_looper->getCopts(); }
->>>>>>> 09595092
+    ConfigOpts& getCopts();
 
     std::unique_ptr<graft::Looper> m_looper;
     std::vector<std::unique_ptr<graft::ConnectionManager>> m_conManagers;
