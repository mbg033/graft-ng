// Copyright (c) 2018, The Graft Project
//
// All rights reserved.
//
// Redistribution and use in source and binary forms, with or without modification, are
// permitted provided that the following conditions are met:
//
// 1. Redistributions of source code must retain the above copyright notice, this list of
//    conditions and the following disclaimer.
//
// 2. Redistributions in binary form must reproduce the above copyright notice, this list
//    of conditions and the following disclaimer in the documentation and/or other
//    materials provided with the distribution.
//
// 3. Neither the name of the copyright holder nor the names of its contributors may be
//    used to endorse or promote products derived from this software without specific
//    prior written permission.
//
// THIS SOFTWARE IS PROVIDED BY THE COPYRIGHT HOLDERS AND CONTRIBUTORS "AS IS" AND ANY
// EXPRESS OR IMPLIED WARRANTIES, INCLUDING, BUT NOT LIMITED TO, THE IMPLIED WARRANTIES OF
// MERCHANTABILITY AND FITNESS FOR A PARTICULAR PURPOSE ARE DISCLAIMED. IN NO EVENT SHALL
// THE COPYRIGHT HOLDER OR CONTRIBUTORS BE LIABLE FOR ANY DIRECT, INDIRECT, INCIDENTAL,
// SPECIAL, EXEMPLARY, OR CONSEQUENTIAL DAMAGES (INCLUDING, BUT NOT LIMITED TO,
// PROCUREMENT OF SUBSTITUTE GOODS OR SERVICES; LOSS OF USE, DATA, OR PROFITS; OR BUSINESS
// INTERRUPTION) HOWEVER CAUSED AND ON ANY THEORY OF LIABILITY, WHETHER IN CONTRACT,
// STRICT LIABILITY, OR TORT (INCLUDING NEGLIGENCE OR OTHERWISE) ARISING IN ANY WAY OUT OF
// THE USE OF THIS SOFTWARE, EVEN IF ADVISED OF THE POSSIBILITY OF SUCH DAMAGE.


#include <misc_log_ex.h>
#include <gtest/gtest.h>
#include <inout.h>
#include <jsonrpc.h>
#include <connection.h>
#include <router.h>
#include <requests.h>
#include <requests/getinforequest.h>
#include <requests/sendrawtxrequest.h>
#include <requests/authorizertatxrequest.h>
#include <requests/sendtxauthresponserequest.h>


// cryptonode includes
#include <wallet/wallet2.h>


#include <string>
#include <thread>
#include <chrono>



using namespace graft;
using namespace std::chrono_literals;

struct CryptonodeHandlersTest : public ::testing::Test
{
    // this     is blocking function that will not end until server stopped explicitly
    void startServer()
    {
        httpcm->bind(*looper);
        looper->serve();
    }

    CryptonodeHandlersTest()
    {
        mlog_configure("", true);
        mlog_set_log_level(2);
        LOG_PRINT_L0("L0");
        LOG_PRINT_L1("L1");
        LOG_PRINT_L2("L2");

<<<<<<< HEAD
        ServerOpts sopts {"localhost:8855", "localhost:8856", 5.0, 5.0, 4, 4, "http://localhost:28281", 500};

        manager = std::unique_ptr<Manager>(new Manager(sopts));
=======
        ConfigOpts copts {"localhost:8855", "localhost:8856", 5.0, 5.0, 0, 0, "localhost:28281/sendrawtransaction", 1000};
        looper = std::make_unique<Looper>(copts);
>>>>>>> 3a10b8db

        Router router;

        graft::registerGetInfoRequest(router);
        graft::registerSendRawTxRequest(router);
<<<<<<< HEAD
        graft::registerAuthorizeRtaTxRequests(router);

        manager->addRouter(router);
        manager->enableRouting();
        server = std::unique_ptr<GraftServer>(new GraftServer);
=======
        httpcm = std::make_unique<HttpConnectionManager>();
        httpcm->addRouter(router);
        httpcm->enableRouting();
>>>>>>> 3a10b8db

        server_thread = std::thread([this]() {
            this->startServer();
        });

        LOG_PRINT_L0("Server thread started..");

        while (!looper->ready()) {
            LOG_PRINT_L0("waiting for server");
            std::this_thread::sleep_for(1s);
        }

        LOG_PRINT_L0("Server ready");
    }

    ~CryptonodeHandlersTest()
    {

    }


    static std::string run_cmdline_read(const std::string& cmdl)
    {
        FILE* fp = popen(cmdl.c_str(), "r");
        assert(fp);
        std::string res;
        char path[1035];
        while(fgets(path, sizeof(path)-1, fp))
        {
            res += path;
        }
        pclose(fp);
        return res;
    }
    static std::string escape_string_curl(const std::string & in)
    {
        std::string result;
        for (char c : in) {
            if (c == '"')
                result.push_back('\\');
            result.push_back(c);
        }
        return result;
    }

    static std::string send_request(const std::string &url, const std::string &json_data)
    {
        std::ostringstream s;
        s << "curl -s -H \"Content-type: application/json\" --data \"" << json_data << "\" " << url;
        std::string ss = s.str();
        return run_cmdline_read(ss.c_str());
    }

    static std::string send_request(const std::string &url)
    {
        std::ostringstream s;
        s << "curl -s " << url;
        std::string ss = s.str();
        return run_cmdline_read(ss.c_str());
    }


    static void SetUpTestCase()
    {

    }

    static void TearDownTestCase()
    {
    }

    virtual void SetUp() override
    { }
    virtual void TearDown() override
    { }


    std::unique_ptr<HttpConnectionManager> httpcm;
    std::unique_ptr<Looper>     looper;

    std::thread server_thread;
};



TEST_F(CryptonodeHandlersTest, getinfo)
{
    MGINFO_YELLOW("*** This test requires running cryptonode RPC on localhost:28881. If not running, test will fail ***");


    std::string response_s = send_request("http://localhost:8855/cryptonode/getinfo");
    EXPECT_FALSE(response_s.empty());
    server_thread.join();
    return;

    LOG_PRINT_L2("response: " << response_s);
    Input in; in.load(response_s);
    GetInfoResponse resp = in.get<GetInfoResponse>();
    EXPECT_TRUE(resp.height > 0);
    EXPECT_TRUE(resp.status == "OK");
    EXPECT_TRUE(resp.difficulty > 0);
    EXPECT_TRUE(resp.tx_count > 0);
    LOG_PRINT_L2("Stopping server...");
    looper->stop();
    server_thread.join();
    LOG_PRINT_L2("Server stopped, Server thread done...");
}

struct FooBar
{
    std::string foo;
    int bar;
};

TEST_F(CryptonodeHandlersTest, sendrawtx)
{
    MGINFO_YELLOW("*** This test requires running cryptonode with public testnet blockchain running on localhost:28881. If not running, test will fail ***");

    FooBar fb {"1", 2};

    // open wallet
    const std::string wallet_path = "test_wallet";
    tools::wallet2 wallet(true);

    wallet.load(wallet_path, "");
    wallet.init("localhost:28881");
    wallet.refresh();
    wallet.store();
    std::cout << "wallet addr: " <<  wallet.get_account().get_public_address_str(true) << std::endl;

    const uint64_t AMOUNT_1_GRFT = 10000000000000;
    // send to itself
    cryptonote::tx_destination_entry de (AMOUNT_1_GRFT, wallet.get_account().get_keys().m_account_address);
    std::vector<cryptonote::tx_destination_entry> dsts; dsts.push_back(de);
    std::vector<uint8_t> extra;
    std::vector<tools::wallet2::pending_tx> ptx = wallet.create_transactions_2(dsts, 4, 0, 0, extra, true);
    ASSERT_TRUE(ptx.size() == 1);
    SendRawTxRequest req;
    ASSERT_TRUE(createSendRawTxRequest(ptx.at(0), req));
    std::string request_s = req.toJson().GetString();
    LOG_PRINT_L2("sending to supernode: " << request_s);
    std::string response_s = send_request("http://localhost:8855/cryptonode/sendrawtx",
                                          escape_string_curl(request_s));
    EXPECT_FALSE(response_s.empty());
    LOG_PRINT_L2("response: " << response_s);
    Input in; in.load(response_s);
    SendRawTxResponse  resp = in.get<SendRawTxResponse>();
    wallet.store();
    EXPECT_TRUE(resp.status == "OK");
    EXPECT_FALSE(resp.not_relayed);
    EXPECT_FALSE(resp.low_mixin);
    EXPECT_FALSE(resp.double_spend);
    EXPECT_FALSE(resp.invalid_input);
    EXPECT_FALSE(resp.invalid_output);
    EXPECT_FALSE(resp.too_big);
    EXPECT_FALSE(resp.overspend);
    EXPECT_FALSE(resp.fee_too_low);
    EXPECT_FALSE(resp.not_rct);

    LOG_PRINT_L2("Stopping server...");
    looper->stop();
    server_thread.join();
    LOG_PRINT_L2("Server stopped, Server thread done...");
}

<|MERGE_RESOLUTION|>--- conflicted
+++ resolved
@@ -70,30 +70,18 @@
         LOG_PRINT_L1("L1");
         LOG_PRINT_L2("L2");
 
-<<<<<<< HEAD
-        ServerOpts sopts {"localhost:8855", "localhost:8856", 5.0, 5.0, 4, 4, "http://localhost:28281", 500};
-
-        manager = std::unique_ptr<Manager>(new Manager(sopts));
-=======
         ConfigOpts copts {"localhost:8855", "localhost:8856", 5.0, 5.0, 0, 0, "localhost:28281/sendrawtransaction", 1000};
         looper = std::make_unique<Looper>(copts);
->>>>>>> 3a10b8db
 
         Router router;
 
         graft::registerGetInfoRequest(router);
         graft::registerSendRawTxRequest(router);
-<<<<<<< HEAD
         graft::registerAuthorizeRtaTxRequests(router);
 
-        manager->addRouter(router);
-        manager->enableRouting();
-        server = std::unique_ptr<GraftServer>(new GraftServer);
-=======
         httpcm = std::make_unique<HttpConnectionManager>();
         httpcm->addRouter(router);
         httpcm->enableRouting();
->>>>>>> 3a10b8db
 
         server_thread = std::thread([this]() {
             this->startServer();
