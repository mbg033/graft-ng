#include <gtest/gtest.h>
#include "context.h"
#include "graft_manager.h"
#include "inout.h"

TEST(InOut, common)
{
    using namespace graft;

    auto f = [](const Input& in, Output& out)
    {
        EXPECT_EQ(in.get(), "abc");
        out.load("def");
    };

    char buffer[] = { 'a', 'b', 'c' };
    graft::InString in;
    graft::OutString  out;

    in.load(&buffer[0], 3);
    in.load(&buffer[0], 3);
    f(in, out);

    EXPECT_EQ(in.get(), "abc");
    auto t = out.get();
    EXPECT_EQ(std::string(t.first, t.second), "def");
}

TEST(Context, simple)
{
    graft::GlobalContextMap m;
    graft::Context ctx(m);

    std::string key[] = { "aaa", "aa" }, s = "aaaaaaaaaaaa";
    std::vector<char> v({'1','2','3'});
#if 0
    ctx.local[key[0]] = s;
    ctx.local[key[1]] = v;
    std::string bb = ctx.local[key[0]];
    const std::vector<char> cc = ctx.local[key[1]];
    //	std::string& c = ctx.local[key];

    //	std::cout << bb << " " << c << std::endl;
    //	std::cout << c << std::endl;
    ctx.local[key[0]] = std::string("bbbbb");

    const std::string& b = ctx.local[key[0]];
    std::cout << b << " " << bb << " " << std::string(cc.begin(), cc.end()) << std::endl;
#endif
    ctx.global[key[0]] = s;
    ctx.global[key[1]] = v;
    std::string bbg = ctx.global[key[0]];
    const std::vector<char> ccg = ctx.global[key[1]];
    //	std::string& c = ctx.global[key];

    //	std::cout << bb << " " << c << std::endl;
    //	std::cout << c << std::endl;
    std::string s1("bbbbb");
    ctx.global[key[0]] = s1;

    std::string bg = ctx.global[key[0]];
    EXPECT_EQ( bg, s1 );
    EXPECT_EQ( bbg, s );
    EXPECT_EQ( ccg, std::vector<char>({'1', '2', '3'}) );
#if 0
    ctx.put("aaa", std::string("aaaaaaaaaaaa"));
    ctx.put("bbb", 5);

    std::string s;
    int i;

    bool b = ctx.take("aaa", s) && ctx.take("bbb", i);
    EXPECT_EQ(b, true);
    ASSERT_STREQ(s.c_str(), "aaaaaaaaaaaa");
    EXPECT_EQ(i, 5);

    ctx.put("aaa", std::string("aaaaaaaaaaaa"));
    ctx.purge();
    b = ctx.take("aaa", s);
    EXPECT_EQ(b, false);
#endif
}

TEST(Context, stress)
{
	graft::GlobalContextMap m;
	graft::Context ctx(m);
	std::vector<std::string> v_keys;
	{
		const char keys[] = "abcdefghijklmnopqrstuvwxyz";
		const int keys_cnt = sizeof(keys)/sizeof(keys[0]);
		for(int i = 0; i< keys_cnt; ++i)
		{
			char ch1 = keys[(5*i)%keys_cnt], ch2 = keys[(5*i+7)%keys_cnt];
			std::string key(1, ch1); key += ch2;
			v_keys.push_back(key);
			ctx.global[key] = key;
			ctx.local[key] = key;
		}
	}
	std::for_each(v_keys.rbegin(), v_keys.rend(), [&](auto& key)
	{
		std::string sg = ctx.global[key];
		std::string sl = ctx.local[key];
		EXPECT_EQ( sg, key );
		EXPECT_EQ( sl, key );
	});
	for(int i = 0; i < v_keys.size(); i += 2)
	{
		auto it = v_keys.begin() + i;
		std::string& key = *it;
		ctx.global.remove(key);
//		ctx.local.remove(key);
		EXPECT_EQ( false, ctx.global.hasKey(key) );
//		EXPECT_EQ( false, ctx.local.hasKey(key) );
		v_keys.erase(it);
	}
	std::for_each(v_keys.begin(), v_keys.end(), [&](auto& key)
	{
		std::string sg = ctx.global[key];
		std::string sl = ctx.local[key];
		EXPECT_EQ( sg, key );
		EXPECT_EQ( sl, key );
	});
}

/////////////////////////////////
// GraftServerTest fixture

class GraftServerTest : public ::testing::Test
{
public:
<<<<<<< HEAD
    static std::string iocheck;
    static std::deque<graft::Router::Status> res_que_peri;
    static graft::Router::Handler3 h3_test;
    static std::thread t_CN;
    static std::thread t_srv;
    static bool run_server_ready;
=======
	static std::string iocheck;
	static bool skip_ctx_check;
	static std::deque<graft::Router::Status> res_que_peri;
	static graft::Router::Handler3 h3_test;
	static std::thread t_CN;
	static std::thread t_srv;
	static bool run_server_ready;
>>>>>>> aa03adfd

    const std::string uri_base = "http://localhost:9084";
    const std::string uri = "/root/r55";

private:
<<<<<<< HEAD
    //Server to simulate CryptoNode (its object is created in non-main thread)
    class TempCryptoNodeServer
    {
    public:
        static void run()
        {
            mg_mgr mgr;
            mg_mgr_init(&mgr, NULL, 0);
            mg_connection *nc = mg_bind(&mgr, "1234", ev_handler);
            ready = true;
            for (;;) {
                mg_mgr_poll(&mgr, 1000);
                if(stop) break;
            }
            mg_mgr_free(&mgr);
        }
    private:
        static void ev_handler(mg_connection *client, int ev, void *ev_data)
        {
            switch (ev)
            {
            case MG_EV_RECV:
            {
                std::string data;
                bool ok = graft::CryptoNodeSender::help_recv_pstring(client, ev_data, data);
                if(!ok) break;
                EXPECT_EQ(data, iocheck);
                data += '4';
                iocheck = data;

                graft::CryptoNodeSender::help_send_pstring(client, data);
                client->flags |= MG_F_SEND_AND_CLOSE;
            } break;
            default:
                break;
            }
        }
    public:
        static bool ready;
        static bool stop;
    };

    //prepare and run GraftServer (it is called in non-main thread)
    static void run_server()
    {
        assert(h3_test.peri);
        graft::Router router;
        {
            static graft::Router::Handler3 p(h3_test);
            router.addRoute("/root/r{id:\\d+}", METHOD_GET, &p);
            router.addRoute("/root/r{id:\\d+}", METHOD_POST, &p);
            router.addRoute("/root/aaa/{s1}/bbb/{s2}", METHOD_GET, &p);
            bool res = router.arm();
            EXPECT_EQ(res, true);
        }
        graft::Manager manager(router);

        manager.initThreadPool();
        graft::GraftServer gs;
        gs.serve(manager.get_mg_mgr(),"9084");
    }
=======
	//Server to simulate CryptoNode (its object is created in non-main thread)
	class TempCryptoNodeServer
	{
	public:
		static void run()
		{
			mg_mgr mgr;
			mg_mgr_init(&mgr, NULL, 0);
			mg_connection *nc = mg_bind(&mgr, "1234", ev_handler);
			ready = true;
			for (;;) {
			  mg_mgr_poll(&mgr, 1000);
			  if(stop) break;
			}
			mg_mgr_free(&mgr);
		}
	private:
		static void ev_handler(mg_connection *client, int ev, void *ev_data)
		{
			switch (ev)
			{
			case MG_EV_RECV:
			{
				std::string data;
				bool ok = graft::CryptoNodeSender::help_recv_pstring(client, ev_data, data);
				if(!ok) break;
				EXPECT_EQ(data, iocheck);
				iocheck = data += '4'; skip_ctx_check = true;

				graft::CryptoNodeSender::help_send_pstring(client, data);
				client->flags |= MG_F_SEND_AND_CLOSE;
			} break;
			default:
			  break;
			}
		}
	public:
		static bool ready;
		static bool stop;
	};

	//prepare and run GraftServer (it is called in non-main thread)
	static void run_server()
	{
		assert(h3_test.peri);
		graft::Router router;
		{
			static graft::Router::Handler3 p(h3_test);
			router.addRoute("/root/r{id:\\d+}", METHOD_GET, &p);
			router.addRoute("/root/r{id:\\d+}", METHOD_POST, &p);
			router.addRoute("/root/aaa/{s1}/bbb/{s2}", METHOD_GET, &p);
			bool res = router.arm();
			EXPECT_EQ(res, true);
		}
		graft::Manager manager(router);

		manager.initThreadPool();
		graft::GraftServer gs;
		gs.serve(manager.get_mg_mgr(),"9084");
	}
>>>>>>> aa03adfd

public:
    //http client (its objects are created in the main thread)
    class Client : public graft::StaticMongooseHandler<Client>
    {
    public:
        Client()
        {
            mg_mgr_init(&m_mgr, nullptr, nullptr);
        }

        void serve(const char* url, const char* extra_headers = nullptr, const char* post_data = nullptr)
        {
            client = mg_connect_http(&m_mgr, static_ev_handler, url, extra_headers, post_data); //last NULL means GET
            assert(client);
            client->user_data = this;
            while(!m_exit)
            {
                mg_mgr_poll(&m_mgr, 1000);
            }
        }

        std::string get_body(){ return m_body; }
        std::string get_message(){ return m_message; }

        ~Client()
        {
            mg_mgr_free(&m_mgr);
        }
    private:
        friend class graft::StaticMongooseHandler<Client>;
        void ev_handler(mg_connection* client, int ev, void *ev_data)
        {
            assert(client == this->client);
            switch(ev)
            {
            case MG_EV_CONNECT:
            {
                int& err = *static_cast<int*>(ev_data);
                if(err != 0)
                {
                    std::ostringstream s;
                    s << "connect() failed: " << strerror(err);
                    m_message = s.str();
                    m_exit = true;
                }
            } break;
            case MG_EV_HTTP_REPLY:
            {
                http_message* hm = static_cast<http_message*>(ev_data);
                m_body = std::string(hm->body.p, hm->body.len);
                client->flags |= MG_F_CLOSE_IMMEDIATELY;
                client->handler = static_empty_ev_handler;
                m_exit = true;
            } break;
            case MG_EV_RECV:
            {
                int cnt = *static_cast<int*>(ev_data);
                mbuf& buf = client->recv_mbuf;
                m_message = std::string(buf.buf, buf.len);
            } break;
            case MG_EV_CLOSE:
            {
                client->handler = static_empty_ev_handler;
                m_exit = true;
            } break;
            }
        }
    private:
        bool m_exit = false;
        mg_mgr m_mgr;
        mg_connection* client;
        std::string m_body;
        std::string m_message;
    };

public:
    static std::string run_cmdline_read(const std::string& cmdl)
    {
        FILE* fp = popen(cmdl.c_str(), "r");
        assert(fp);
        std::string res;
        char path[1035];
        while(fgets(path, sizeof(path)-1, fp))
        {
            res += path;
        }
        return res;
    }

protected:
<<<<<<< HEAD
    static void SetUpTestCase()
    {
        auto pre = [&](const graft::Router::vars_t& vars, const graft::Input& input, graft::Output& output)->graft::Router::Status
        {
            std::string in = input.get();
            EXPECT_EQ(in, iocheck);
            iocheck = in + '1';
            output.load(iocheck);
            return graft::Router::Status::Ok;
        };
        auto peri = [&](const graft::Router::vars_t& vars, const graft::Input& input, graft::Output& output)->graft::Router::Status
        {
            std::string in = input.get();
            EXPECT_EQ(in, iocheck);
            graft::Router::Status res = graft::Router::Status::Ok;
            if(!res_que_peri.empty())
            {
                res = res_que_peri.front();
                res_que_peri.pop_front();
            }
            iocheck = in + '2';
            output.load(iocheck);
            return res;
        };
        auto post = [&](const graft::Router::vars_t& vars, const graft::Input& input, graft::Output& output)->graft::Router::Status
        {
            std::string in = input.get();
            EXPECT_EQ(in, iocheck);
            iocheck = in + '3';
            output.load(iocheck);
            return graft::Router::Status::Ok;
        };

        h3_test = graft::Router::Handler3(pre, peri, post);

        t_CN = std::thread([]{ TempCryptoNodeServer::run(); });
        t_srv = std::thread([]{ run_server(); });

        while(!TempCryptoNodeServer::ready || !graft::GraftServer::ready)
        {
            std::this_thread::sleep_for(std::chrono::milliseconds(1));
        }
    }

    static void TearDownTestCase()
    {
        {
            Client client;
            client.serve("http://localhost:9084/root/exit");
        }
        TempCryptoNodeServer::stop = true;

        t_srv.join();
        t_CN.join();
    }

    virtual void SetUp() override
    { }
    virtual void TearDown() override
    { }
=======
	static void SetUpTestCase()
	{
		auto check_ctx = [](auto& ctx, auto& in)
		{
			if(in == "" || skip_ctx_check)
			{
				skip_ctx_check = false;
				return;
			}
			bool bg = ctx.global.hasKey(in);
			bool bl = ctx.local.hasKey(in);
			EXPECT_EQ(true, bg);
			EXPECT_EQ(true, bl);
			if(bg)
			{
				std::string s = ctx.global[in];
				EXPECT_EQ(s, in);
			}
			if(bl)
			{
				std::string s = ctx.local[in];
				EXPECT_EQ(s, in);
			}
		};

		auto pre = [&](const graft::Router::vars_t& vars, const graft::Input& input, graft::Context& ctx, graft::Output& output)->graft::Router::Status
		{
			std::string in = input.get();
			EXPECT_EQ(in, iocheck);
			check_ctx(ctx, in);
			iocheck = in + '1';
			output.load(iocheck);
			ctx.global[iocheck] = iocheck;
			ctx.local[iocheck] = iocheck;
			return graft::Router::Status::Ok;
		};
		auto peri = [&](const graft::Router::vars_t& vars, const graft::Input& input, graft::Context& ctx, graft::Output& output)->graft::Router::Status
		{
			std::string in = input.get();
			EXPECT_EQ(in, iocheck);
			check_ctx(ctx, in);
			graft::Router::Status res = graft::Router::Status::Ok;
			if(!res_que_peri.empty())
			{
				res = res_que_peri.front();
				res_que_peri.pop_front();
			}
			iocheck = in + '2';
			output.load(iocheck);
			ctx.global[iocheck] = iocheck;
			ctx.local[iocheck] = iocheck;
			return res;
		};
		auto post = [&](const graft::Router::vars_t& vars, const graft::Input& input, graft::Context& ctx, graft::Output& output)->graft::Router::Status
		{
			std::string in = input.get();
			EXPECT_EQ(in, iocheck);
			check_ctx(ctx, in);
			iocheck = in + '3';
			output.load(iocheck);
			ctx.global[iocheck] = iocheck;
			ctx.local[iocheck] = iocheck;
			return graft::Router::Status::Ok;
		};

		h3_test = graft::Router::Handler3(pre, peri, post);

		t_CN = std::thread([]{ TempCryptoNodeServer::run(); });
		t_srv = std::thread([]{ run_server(); });

		while(!TempCryptoNodeServer::ready || !graft::GraftServer::ready)
		{
			std::this_thread::sleep_for(std::chrono::milliseconds(1));
		}
	}

	static void TearDownTestCase()
	{
		{
			Client client;
			client.serve("http://localhost:9084/root/exit");
		}
		TempCryptoNodeServer::stop = true;

		t_srv.join();
		t_CN.join();
	}

	virtual void SetUp() override
	{ }
	virtual void TearDown() override
	{ }
>>>>>>> aa03adfd

};

std::string GraftServerTest::iocheck;
bool GraftServerTest::skip_ctx_check = false;
std::deque<graft::Router::Status> GraftServerTest::res_que_peri;
graft::Router::Handler3 GraftServerTest::h3_test;
std::thread GraftServerTest::t_CN;
std::thread GraftServerTest::t_srv;
bool GraftServerTest::run_server_ready = false;

bool GraftServerTest::TempCryptoNodeServer::ready = false;
bool GraftServerTest::TempCryptoNodeServer::stop = false;


TEST_F(GraftServerTest, GETtp)
{//GET -> threadPool
<<<<<<< HEAD
    iocheck = "";
    Client client;
    client.serve((uri_base+uri).c_str());
    std::string res = client.get_body();
    EXPECT_EQ("Job done.", res);
    EXPECT_EQ("123", iocheck);
=======
	iocheck = ""; skip_ctx_check = true;
	Client client;
	client.serve((uri_base+uri).c_str());
	std::string res = client.get_body();
	EXPECT_EQ("Job done.", res);
	EXPECT_EQ("123", iocheck);
>>>>>>> aa03adfd
}

TEST_F(GraftServerTest, GETtpCNtp)
{//GET -> threadPool -> CryptoNode -> threadPool
<<<<<<< HEAD
    iocheck = "";
    res_que_peri.clear();
    res_que_peri.push_back(graft::Router::Status::Forward);
    res_que_peri.push_back(graft::Router::Status::Ok);
    Client client;
    client.serve((uri_base+uri).c_str());
    std::string res = client.get_body();
    EXPECT_EQ("Job done.", res);
    EXPECT_EQ("1234123", iocheck);
=======
	iocheck = ""; skip_ctx_check = true;
	res_que_peri.clear();
	res_que_peri.push_back(graft::Router::Status::Forward);
	res_que_peri.push_back(graft::Router::Status::Ok);
	Client client;
	client.serve((uri_base+uri).c_str());
	std::string res = client.get_body();
	EXPECT_EQ("Job done.", res);
	EXPECT_EQ("1234123", iocheck);
>>>>>>> aa03adfd
}

TEST_F(GraftServerTest, clPOSTtp)
{//POST cmdline -> threadPool
<<<<<<< HEAD
    std::string body = "input body";
    iocheck = body;
    {
        std::ostringstream s;
        s << "curl --data \"" << body << "\" " << (uri_base+uri);
        std::string ss = s.str();
        std::string res = run_cmdline_read(ss.c_str());
        EXPECT_EQ("Job done.", res);
        EXPECT_EQ(body + "123", iocheck);
    }
=======
	std::string body = "input body";
	iocheck = body; skip_ctx_check = true;
	{
		std::ostringstream s;
		s << "curl --data \"" << body << "\" " << (uri_base+uri);
		std::string ss = s.str();
		std::string res = run_cmdline_read(ss.c_str());
		EXPECT_EQ("Job done.", res);
		EXPECT_EQ(body + "123", iocheck);
	}
>>>>>>> aa03adfd
}

TEST_F(GraftServerTest, clPOSTtpCNtp)
{//POST cmdline -> threadPool -> CryptoNode -> threadPool
<<<<<<< HEAD
    std::string body = "input body";
    iocheck = body;
    res_que_peri.clear();
    res_que_peri.push_back(graft::Router::Status::Forward);
    res_que_peri.push_back(graft::Router::Status::Ok);
    {
        std::ostringstream s;
        s << "curl --data \"" << body << "\" " << (uri_base+uri);
        std::string ss = s.str();
        std::string res = run_cmdline_read(ss.c_str());
        EXPECT_EQ("Job done.", res);
        EXPECT_EQ(body + "1234123", iocheck);
    }
=======
	std::string body = "input body";
	iocheck = body; skip_ctx_check = true;
	res_que_peri.clear();
	res_que_peri.push_back(graft::Router::Status::Forward);
	res_que_peri.push_back(graft::Router::Status::Ok);
	{
		std::ostringstream s;
		s << "curl --data \"" << body << "\" " << (uri_base+uri);
		std::string ss = s.str();
		std::string res = run_cmdline_read(ss.c_str());
		EXPECT_EQ("Job done.", res);
		EXPECT_EQ(body + "1234123", iocheck);
	}
>>>>>>> aa03adfd
}

/* TODO: crash on this
        client.serve((uri_base+uri).c_str(),
                     "Content-Type: text/plain\r\n",
                     body.c_str());
*/<|MERGE_RESOLUTION|>--- conflicted
+++ resolved
@@ -130,14 +130,6 @@
 class GraftServerTest : public ::testing::Test
 {
 public:
-<<<<<<< HEAD
-    static std::string iocheck;
-    static std::deque<graft::Router::Status> res_que_peri;
-    static graft::Router::Handler3 h3_test;
-    static std::thread t_CN;
-    static std::thread t_srv;
-    static bool run_server_ready;
-=======
 	static std::string iocheck;
 	static bool skip_ctx_check;
 	static std::deque<graft::Router::Status> res_que_peri;
@@ -145,75 +137,11 @@
 	static std::thread t_CN;
 	static std::thread t_srv;
 	static bool run_server_ready;
->>>>>>> aa03adfd
 
     const std::string uri_base = "http://localhost:9084";
     const std::string uri = "/root/r55";
 
 private:
-<<<<<<< HEAD
-    //Server to simulate CryptoNode (its object is created in non-main thread)
-    class TempCryptoNodeServer
-    {
-    public:
-        static void run()
-        {
-            mg_mgr mgr;
-            mg_mgr_init(&mgr, NULL, 0);
-            mg_connection *nc = mg_bind(&mgr, "1234", ev_handler);
-            ready = true;
-            for (;;) {
-                mg_mgr_poll(&mgr, 1000);
-                if(stop) break;
-            }
-            mg_mgr_free(&mgr);
-        }
-    private:
-        static void ev_handler(mg_connection *client, int ev, void *ev_data)
-        {
-            switch (ev)
-            {
-            case MG_EV_RECV:
-            {
-                std::string data;
-                bool ok = graft::CryptoNodeSender::help_recv_pstring(client, ev_data, data);
-                if(!ok) break;
-                EXPECT_EQ(data, iocheck);
-                data += '4';
-                iocheck = data;
-
-                graft::CryptoNodeSender::help_send_pstring(client, data);
-                client->flags |= MG_F_SEND_AND_CLOSE;
-            } break;
-            default:
-                break;
-            }
-        }
-    public:
-        static bool ready;
-        static bool stop;
-    };
-
-    //prepare and run GraftServer (it is called in non-main thread)
-    static void run_server()
-    {
-        assert(h3_test.peri);
-        graft::Router router;
-        {
-            static graft::Router::Handler3 p(h3_test);
-            router.addRoute("/root/r{id:\\d+}", METHOD_GET, &p);
-            router.addRoute("/root/r{id:\\d+}", METHOD_POST, &p);
-            router.addRoute("/root/aaa/{s1}/bbb/{s2}", METHOD_GET, &p);
-            bool res = router.arm();
-            EXPECT_EQ(res, true);
-        }
-        graft::Manager manager(router);
-
-        manager.initThreadPool();
-        graft::GraftServer gs;
-        gs.serve(manager.get_mg_mgr(),"9084");
-    }
-=======
 	//Server to simulate CryptoNode (its object is created in non-main thread)
 	class TempCryptoNodeServer
 	{
@@ -274,7 +202,6 @@
 		graft::GraftServer gs;
 		gs.serve(manager.get_mg_mgr(),"9084");
 	}
->>>>>>> aa03adfd
 
 public:
     //http client (its objects are created in the main thread)
@@ -366,68 +293,6 @@
     }
 
 protected:
-<<<<<<< HEAD
-    static void SetUpTestCase()
-    {
-        auto pre = [&](const graft::Router::vars_t& vars, const graft::Input& input, graft::Output& output)->graft::Router::Status
-        {
-            std::string in = input.get();
-            EXPECT_EQ(in, iocheck);
-            iocheck = in + '1';
-            output.load(iocheck);
-            return graft::Router::Status::Ok;
-        };
-        auto peri = [&](const graft::Router::vars_t& vars, const graft::Input& input, graft::Output& output)->graft::Router::Status
-        {
-            std::string in = input.get();
-            EXPECT_EQ(in, iocheck);
-            graft::Router::Status res = graft::Router::Status::Ok;
-            if(!res_que_peri.empty())
-            {
-                res = res_que_peri.front();
-                res_que_peri.pop_front();
-            }
-            iocheck = in + '2';
-            output.load(iocheck);
-            return res;
-        };
-        auto post = [&](const graft::Router::vars_t& vars, const graft::Input& input, graft::Output& output)->graft::Router::Status
-        {
-            std::string in = input.get();
-            EXPECT_EQ(in, iocheck);
-            iocheck = in + '3';
-            output.load(iocheck);
-            return graft::Router::Status::Ok;
-        };
-
-        h3_test = graft::Router::Handler3(pre, peri, post);
-
-        t_CN = std::thread([]{ TempCryptoNodeServer::run(); });
-        t_srv = std::thread([]{ run_server(); });
-
-        while(!TempCryptoNodeServer::ready || !graft::GraftServer::ready)
-        {
-            std::this_thread::sleep_for(std::chrono::milliseconds(1));
-        }
-    }
-
-    static void TearDownTestCase()
-    {
-        {
-            Client client;
-            client.serve("http://localhost:9084/root/exit");
-        }
-        TempCryptoNodeServer::stop = true;
-
-        t_srv.join();
-        t_CN.join();
-    }
-
-    virtual void SetUp() override
-    { }
-    virtual void TearDown() override
-    { }
-=======
 	static void SetUpTestCase()
 	{
 		auto check_ctx = [](auto& ctx, auto& in)
@@ -520,7 +385,6 @@
 	{ }
 	virtual void TearDown() override
 	{ }
->>>>>>> aa03adfd
 
 };
 
@@ -538,36 +402,16 @@
 
 TEST_F(GraftServerTest, GETtp)
 {//GET -> threadPool
-<<<<<<< HEAD
-    iocheck = "";
-    Client client;
-    client.serve((uri_base+uri).c_str());
-    std::string res = client.get_body();
-    EXPECT_EQ("Job done.", res);
-    EXPECT_EQ("123", iocheck);
-=======
 	iocheck = ""; skip_ctx_check = true;
 	Client client;
 	client.serve((uri_base+uri).c_str());
 	std::string res = client.get_body();
 	EXPECT_EQ("Job done.", res);
 	EXPECT_EQ("123", iocheck);
->>>>>>> aa03adfd
 }
 
 TEST_F(GraftServerTest, GETtpCNtp)
 {//GET -> threadPool -> CryptoNode -> threadPool
-<<<<<<< HEAD
-    iocheck = "";
-    res_que_peri.clear();
-    res_que_peri.push_back(graft::Router::Status::Forward);
-    res_que_peri.push_back(graft::Router::Status::Ok);
-    Client client;
-    client.serve((uri_base+uri).c_str());
-    std::string res = client.get_body();
-    EXPECT_EQ("Job done.", res);
-    EXPECT_EQ("1234123", iocheck);
-=======
 	iocheck = ""; skip_ctx_check = true;
 	res_que_peri.clear();
 	res_que_peri.push_back(graft::Router::Status::Forward);
@@ -577,23 +421,10 @@
 	std::string res = client.get_body();
 	EXPECT_EQ("Job done.", res);
 	EXPECT_EQ("1234123", iocheck);
->>>>>>> aa03adfd
 }
 
 TEST_F(GraftServerTest, clPOSTtp)
 {//POST cmdline -> threadPool
-<<<<<<< HEAD
-    std::string body = "input body";
-    iocheck = body;
-    {
-        std::ostringstream s;
-        s << "curl --data \"" << body << "\" " << (uri_base+uri);
-        std::string ss = s.str();
-        std::string res = run_cmdline_read(ss.c_str());
-        EXPECT_EQ("Job done.", res);
-        EXPECT_EQ(body + "123", iocheck);
-    }
-=======
 	std::string body = "input body";
 	iocheck = body; skip_ctx_check = true;
 	{
@@ -604,26 +435,10 @@
 		EXPECT_EQ("Job done.", res);
 		EXPECT_EQ(body + "123", iocheck);
 	}
->>>>>>> aa03adfd
 }
 
 TEST_F(GraftServerTest, clPOSTtpCNtp)
 {//POST cmdline -> threadPool -> CryptoNode -> threadPool
-<<<<<<< HEAD
-    std::string body = "input body";
-    iocheck = body;
-    res_que_peri.clear();
-    res_que_peri.push_back(graft::Router::Status::Forward);
-    res_que_peri.push_back(graft::Router::Status::Ok);
-    {
-        std::ostringstream s;
-        s << "curl --data \"" << body << "\" " << (uri_base+uri);
-        std::string ss = s.str();
-        std::string res = run_cmdline_read(ss.c_str());
-        EXPECT_EQ("Job done.", res);
-        EXPECT_EQ(body + "1234123", iocheck);
-    }
-=======
 	std::string body = "input body";
 	iocheck = body; skip_ctx_check = true;
 	res_que_peri.clear();
@@ -637,7 +452,6 @@
 		EXPECT_EQ("Job done.", res);
 		EXPECT_EQ(body + "1234123", iocheck);
 	}
->>>>>>> aa03adfd
 }
 
 /* TODO: crash on this
