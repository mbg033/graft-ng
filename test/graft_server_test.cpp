--- conflicted
+++ resolved
@@ -958,7 +958,6 @@
     server.stop_and_wait_for();
 }
 
-<<<<<<< HEAD
 //This test requires comparing logging output, their categories with expected.
 TEST_F(GraftServerTestBase, logging)
 {
@@ -995,7 +994,6 @@
     server.stop_and_wait_for();
 }
 
-=======
 TEST_F(GraftServerTestBase, Again)
 {//last status None(1)Forward(2){answer}Again(3)Forward(4)Again(5)->Ok
     int step = 0;
@@ -1069,8 +1067,6 @@
     EXPECT_EQ(step,5);
 }
 
-
->>>>>>> 65436e75
 TEST_F(GraftServerCommonTest, cryptonTimeout)
 {//GET -> threadPool -> CryptoNode -> timeout
     graft::Context ctx(mainServer.plooper.load()->getGcm());
