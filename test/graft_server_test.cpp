--- conflicted
+++ resolved
@@ -91,10 +91,10 @@
     ctx.global[key[1]] = v;
     std::string bbg = ctx.global[key[0]];
     const std::vector<char> ccg = ctx.global[key[1]];
-    //	std::string& c = ctx.global[key];
-
-    //	std::cout << bb << " " << c << std::endl;
-    //	std::cout << c << std::endl;
+//    std::string& c = ctx.global[key];
+
+//    std::cout << bb << " " << c << std::endl;
+//    std::cout << c << std::endl;
     std::string s1("bbbbb");
     ctx.global[key[0]] = s1;
 
@@ -123,45 +123,45 @@
 
 TEST(Context, stress)
 {
-	graft::GlobalContextMap m;
-	graft::Context ctx(m);
-	std::vector<std::string> v_keys;
-	{
-		const char keys[] = "abcdefghijklmnopqrstuvwxyz";
-		const int keys_cnt = sizeof(keys)/sizeof(keys[0]);
-		for(int i = 0; i< keys_cnt; ++i)
-		{
-			char ch1 = keys[(5*i)%keys_cnt], ch2 = keys[(5*i+7)%keys_cnt];
-			std::string key(1, ch1); key += ch2;
-			v_keys.push_back(key);
-			ctx.global[key] = key;
-			ctx.local[key] = key;
-		}
-	}
-	std::for_each(v_keys.rbegin(), v_keys.rend(), [&](auto& key)
-	{
-		std::string sg = ctx.global[key];
-		std::string sl = ctx.local[key];
-		EXPECT_EQ( sg, key );
-		EXPECT_EQ( sl, key );
-	});
-	for(int i = 0; i < v_keys.size(); i += 2)
-	{
-		auto it = v_keys.begin() + i;
-		std::string& key = *it;
-		ctx.global.remove(key);
-//		ctx.local.remove(key);
-		EXPECT_EQ( false, ctx.global.hasKey(key) );
-//		EXPECT_EQ( false, ctx.local.hasKey(key) );
-		v_keys.erase(it);
-	}
-	std::for_each(v_keys.begin(), v_keys.end(), [&](auto& key)
-	{
-		std::string sg = ctx.global[key];
-		std::string sl = ctx.local[key];
-		EXPECT_EQ( sg, key );
-		EXPECT_EQ( sl, key );
-	});
+    graft::GlobalContextMap m;
+    graft::Context ctx(m);
+    std::vector<std::string> v_keys;
+    {
+        const char keys[] = "abcdefghijklmnopqrstuvwxyz";
+        const int keys_cnt = sizeof(keys)/sizeof(keys[0]);
+        for(int i = 0; i< keys_cnt; ++i)
+        {
+            char ch1 = keys[(5*i)%keys_cnt], ch2 = keys[(5*i+7)%keys_cnt];
+            std::string key(1, ch1); key += ch2;
+            v_keys.push_back(key);
+            ctx.global[key] = key;
+            ctx.local[key] = key;
+        }
+    }
+    std::for_each(v_keys.rbegin(), v_keys.rend(), [&](auto& key)
+    {
+        std::string sg = ctx.global[key];
+        std::string sl = ctx.local[key];
+        EXPECT_EQ( sg, key );
+        EXPECT_EQ( sl, key );
+    });
+    for(int i = 0; i < v_keys.size(); i += 2)
+    {
+        auto it = v_keys.begin() + i;
+        std::string& key = *it;
+        ctx.global.remove(key);
+//        ctx.local.remove(key);
+        EXPECT_EQ( false, ctx.global.hasKey(key) );
+//        EXPECT_EQ( false, ctx.local.hasKey(key) );
+        v_keys.erase(it);
+    }
+    std::for_each(v_keys.begin(), v_keys.end(), [&](auto& key)
+    {
+        std::string sg = ctx.global[key];
+        std::string sl = ctx.local[key];
+        EXPECT_EQ( sg, key );
+        EXPECT_EQ( sl, key );
+    });
 }
 
 /////////////////////////////////
@@ -170,50 +170,45 @@
 class GraftServerTest : public ::testing::Test
 {
 public:
-	static std::string iocheck;
-	static bool skip_ctx_check;
-	static std::deque<graft::Router::Status> res_que_peri;
-	static graft::Router::Handler3 h3_test;
-	static std::thread t_CN;
-	static std::thread t_srv;
-	static bool run_server_ready;
+    static std::string iocheck;
+    static bool skip_ctx_check;
+    static std::deque<graft::Router::Status> res_que_peri;
+    static graft::Router::Handler3 h3_test;
+    static std::thread t_CN;
+    static std::thread t_srv;
+    static bool run_server_ready;
     static graft::Manager* pmanager;
 
-<<<<<<< HEAD
-    const std::string uri_base = "http://localhost:9084";
+    const std::string uri_base = "http://localhost:9084/root/";
     const std::string dapi_url = "http://localhost:9084/dapi";
-    const std::string uri = "/root/r55";
-=======
-    const std::string uri_base = "http://localhost:9084/root/";
->>>>>>> c01bb355
 
 private:
-	//Server to simulate CryptoNode (its object is created in non-main thread)
-	class TempCryptoNodeServer
-	{
-	public:
-		static void run()
-		{
-			mg_mgr mgr;
-			mg_mgr_init(&mgr, NULL, 0);
-			mg_connection *nc = mg_bind(&mgr, "1234", ev_handler);
-			ready = true;
-			for (;;) {
-			  mg_mgr_poll(&mgr, 1000);
-			  if(stop) break;
-			}
-			mg_mgr_free(&mgr);
-		}
-	private:
-		static void ev_handler(mg_connection *client, int ev, void *ev_data)
-		{
-			switch (ev)
-			{
-			case MG_EV_RECV:
-			{
-				std::string data;
-				bool ok = graft::CryptoNodeSender::help_recv_pstring(client, ev_data, data);
-				if(!ok) break;
+    //Server to simulate CryptoNode (its object is created in non-main thread)
+    class TempCryptoNodeServer
+    {
+    public:
+        static void run()
+        {
+            mg_mgr mgr;
+            mg_mgr_init(&mgr, NULL, 0);
+            mg_connection *nc = mg_bind(&mgr, "1234", ev_handler);
+            ready = true;
+            for (;;) {
+                mg_mgr_poll(&mgr, 1000);
+                if(stop) break;
+            }
+            mg_mgr_free(&mgr);
+        }
+    private:
+        static void ev_handler(mg_connection *client, int ev, void *ev_data)
+        {
+            switch (ev)
+            {
+            case MG_EV_RECV:
+            {
+                std::string data;
+                bool ok = graft::CryptoNodeSender::help_recv_pstring(client, ev_data, data);
+                if(!ok) break;
                 graft::Context ctx(pmanager->get_gcm());
                 int method = ctx.global["method"];
                 if(method == METHOD_GET)
@@ -233,32 +228,32 @@
                     auto pair = out.get();
                     data = std::string(pair.first, pair.second);
                 }
-				graft::CryptoNodeSender::help_send_pstring(client, data);
-				client->flags |= MG_F_SEND_AND_CLOSE;
-			} break;
-			default:
-			  break;
-			}
-		}
-	public:
-		static bool ready;
-		static bool stop;
-	};
-
-	//prepare and run GraftServer (it is called in non-main thread)
-	static void run_server()
-	{
-		assert(h3_test.peri);
-		graft::Router router;
-		{
-			static graft::Router::Handler3 p(h3_test);
+                graft::CryptoNodeSender::help_send_pstring(client, data);
+                client->flags |= MG_F_SEND_AND_CLOSE;
+            } break;
+            default:
+                break;
+            }
+        }
+    public:
+        static bool ready;
+        static bool stop;
+    };
+
+    //prepare and run GraftServer (it is called in non-main thread)
+    static void run_server()
+    {
+        assert(h3_test.peri);
+        graft::Router router;
+        {
+            static graft::Router::Handler3 p(h3_test);
             router.addRoute("/root/r{id:\\d+}", METHOD_GET, &p);
-			router.addRoute("/root/r{id:\\d+}", METHOD_POST, &p);
-			router.addRoute("/root/aaa/{s1}/bbb/{s2}", METHOD_GET, &p);
+            router.addRoute("/root/r{id:\\d+}", METHOD_POST, &p);
+            router.addRoute("/root/aaa/{s1}/bbb/{s2}", METHOD_GET, &p);
             graft::registerRTARequests(router);
-			bool res = router.arm();
-			EXPECT_EQ(res, true);
-		}
+            bool res = router.arm();
+            EXPECT_EQ(res, true);
+        }
 
         graft::ServerOpts sopts;
         sopts.http_address = "127.0.0.1:9084";
@@ -269,9 +264,9 @@
         graft::Manager manager(router,sopts);
         pmanager = &manager;
 
-		graft::GraftServer gs;
+        graft::GraftServer gs;
         gs.serve(manager.get_mg_mgr());
-	}
+    }
 
 public:
     //http client (its objects are created in the main thread)
@@ -374,30 +369,30 @@
     }
 
 protected:
-	static void SetUpTestCase()
-	{
-		auto check_ctx = [](auto& ctx, auto& in)
-		{
-			if(in == "" || skip_ctx_check)
-			{
-				skip_ctx_check = false;
-				return;
-			}
-			bool bg = ctx.global.hasKey(in);
-			bool bl = ctx.local.hasKey(in);
-			EXPECT_EQ(true, bg);
-			EXPECT_EQ(true, bl);
-			if(bg)
-			{
-				std::string s = ctx.global[in];
-				EXPECT_EQ(s, in);
-			}
-			if(bl)
-			{
-				std::string s = ctx.local[in];
-				EXPECT_EQ(s, in);
-			}
-		};
+    static void SetUpTestCase()
+    {
+        auto check_ctx = [](auto& ctx, auto& in)
+        {
+            if(in == "" || skip_ctx_check)
+            {
+                skip_ctx_check = false;
+                return;
+            }
+            bool bg = ctx.global.hasKey(in);
+            bool bl = ctx.local.hasKey(in);
+            EXPECT_EQ(true, bg);
+            EXPECT_EQ(true, bl);
+            if(bg)
+            {
+                std::string s = ctx.global[in];
+                EXPECT_EQ(s, in);
+            }
+            if(bl)
+            {
+                std::string s = ctx.local[in];
+                EXPECT_EQ(s, in);
+            }
+        };
         auto get_str = [](const graft::Input& input, graft::Context& ctx, Sstr& ss)
         {
             int method = ctx.global["method"];
@@ -428,20 +423,20 @@
             return s;
         };
 
-		auto pre = [&](const graft::Router::vars_t& vars, const graft::Input& input, graft::Context& ctx, graft::Output& output)->graft::Router::Status
-		{
+        auto pre = [&](const graft::Router::vars_t& vars, const graft::Input& input, graft::Context& ctx, graft::Output& output)->graft::Router::Status
+        {
             Sstr ss;
             std::string s = get_str(input, ctx, ss);
             EXPECT_EQ(s, iocheck);
             check_ctx(ctx, s);
             iocheck = s += '1';
             put_str(s, ctx, output, ss);
-			ctx.global[iocheck] = iocheck;
-			ctx.local[iocheck] = iocheck;
-			return graft::Router::Status::Ok;
-		};
-		auto peri = [&](const graft::Router::vars_t& vars, const graft::Input& input, graft::Context& ctx, graft::Output& output)->graft::Router::Status
-		{
+            ctx.global[iocheck] = iocheck;
+            ctx.local[iocheck] = iocheck;
+            return graft::Router::Status::Ok;
+        };
+        auto peri = [&](const graft::Router::vars_t& vars, const graft::Input& input, graft::Context& ctx, graft::Output& output)->graft::Router::Status
+        {
             Sstr ss;
             std::string s = get_str(input, ctx, ss);
             EXPECT_EQ(s, iocheck);
@@ -454,12 +449,12 @@
             }
             iocheck = s += '2';
             put_str(s, ctx, output, ss);
-			ctx.global[iocheck] = iocheck;
-			ctx.local[iocheck] = iocheck;
-			return res;
-		};
-		auto post = [&](const graft::Router::vars_t& vars, const graft::Input& input, graft::Context& ctx, graft::Output& output)->graft::Router::Status
-		{
+            ctx.global[iocheck] = iocheck;
+            ctx.local[iocheck] = iocheck;
+            return res;
+        };
+        auto post = [&](const graft::Router::vars_t& vars, const graft::Input& input, graft::Context& ctx, graft::Output& output)->graft::Router::Status
+        {
             Sstr ss;
             std::string s = get_str(input, ctx, ss);
             EXPECT_EQ(s, iocheck);
@@ -467,37 +462,37 @@
             iocheck = s += '3';
             put_str(s, ctx, output, ss);
             ctx.global[iocheck] = iocheck;
-			ctx.local[iocheck] = iocheck;
-			return graft::Router::Status::Ok;
-		};
-
-		h3_test = graft::Router::Handler3(pre, peri, post);
-
-		t_CN = std::thread([]{ TempCryptoNodeServer::run(); });
-		t_srv = std::thread([]{ run_server(); });
-
-		while(!TempCryptoNodeServer::ready || !graft::GraftServer::ready)
-		{
-			std::this_thread::sleep_for(std::chrono::milliseconds(1));
-		}
-	}
-
-	static void TearDownTestCase()
-	{
-		{
-			Client client;
-			client.serve("http://localhost:9084/root/exit");
-		}
-		TempCryptoNodeServer::stop = true;
-
-		t_srv.join();
-		t_CN.join();
-	}
-
-	virtual void SetUp() override
-	{ }
-	virtual void TearDown() override
-	{ }
+            ctx.local[iocheck] = iocheck;
+            return graft::Router::Status::Ok;
+        };
+
+        h3_test = graft::Router::Handler3(pre, peri, post);
+
+        t_CN = std::thread([]{ TempCryptoNodeServer::run(); });
+        t_srv = std::thread([]{ run_server(); });
+
+        while(!TempCryptoNodeServer::ready || !graft::GraftServer::ready)
+        {
+            std::this_thread::sleep_for(std::chrono::milliseconds(1));
+        }
+    }
+
+    static void TearDownTestCase()
+    {
+        {
+            Client client;
+            client.serve("http://localhost:9084/root/exit");
+        }
+        TempCryptoNodeServer::stop = true;
+
+        t_srv.join();
+        t_CN.join();
+    }
+
+    virtual void SetUp() override
+    { }
+    virtual void TearDown() override
+    { }
 
 };
 
@@ -523,8 +518,8 @@
     Client client;
     client.serve((uri_base+"r1").c_str());
     EXPECT_EQ(false, client.get_closed());
-	std::string res = client.get_body();
-	EXPECT_EQ("Job done.", res);
+    std::string res = client.get_body();
+    EXPECT_EQ("Job done.", res);
     EXPECT_EQ("0123", iocheck);
 }
 
@@ -548,14 +543,14 @@
     ctx.global["method"] = METHOD_GET;
     ctx.global["requestPath"] = std::string("0");
     iocheck = "0"; skip_ctx_check = true;
-	res_que_peri.clear();
-	res_que_peri.push_back(graft::Router::Status::Forward);
-	res_que_peri.push_back(graft::Router::Status::Ok);
-	Client client;
+    res_que_peri.clear();
+    res_que_peri.push_back(graft::Router::Status::Forward);
+    res_que_peri.push_back(graft::Router::Status::Ok);
+    Client client;
     client.serve((uri_base+"r2").c_str());
     EXPECT_EQ(false, client.get_closed());
-	std::string res = client.get_body();
-	EXPECT_EQ("Job done.", res);
+    std::string res = client.get_body();
+    EXPECT_EQ("Job done.", res);
     EXPECT_EQ("01234123", iocheck);
 }
 
@@ -566,11 +561,11 @@
     std::string jsonx = "{\\\"s\\\":\\\"0\\\"}";
     iocheck = "0"; skip_ctx_check = true;
     {
-		std::ostringstream s;
+        std::ostringstream s;
         s << "curl --data \"" << jsonx << "\" " << (uri_base+"r3");
         std::string ss = s.str();
-		std::string res = run_cmdline_read(ss.c_str());
-		EXPECT_EQ("Job done.", res);
+        std::string res = run_cmdline_read(ss.c_str());
+        EXPECT_EQ("Job done.", res);
         EXPECT_EQ("0123", iocheck);
     }
 }
@@ -581,17 +576,17 @@
     ctx.global["method"] = METHOD_POST;
     std::string jsonx = "{\\\"s\\\":\\\"0\\\"}";
     iocheck = "0"; skip_ctx_check = true;
-	res_que_peri.clear();
-	res_que_peri.push_back(graft::Router::Status::Forward);
-	res_que_peri.push_back(graft::Router::Status::Ok);
-	{
-		std::ostringstream s;
+    res_que_peri.clear();
+    res_que_peri.push_back(graft::Router::Status::Forward);
+    res_que_peri.push_back(graft::Router::Status::Ok);
+    {
+        std::ostringstream s;
         s << "curl --data \"" << jsonx << "\" " << (uri_base+"r4");
         std::string ss = s.str();
-		std::string res = run_cmdline_read(ss.c_str());
-		EXPECT_EQ("Job done.", res);
+        std::string res = run_cmdline_read(ss.c_str());
+        EXPECT_EQ("Job done.", res);
         EXPECT_EQ("01234123", iocheck);
-	}
+    }
 }
 
 TEST_F(GraftServerTest, testSaleRequest)
