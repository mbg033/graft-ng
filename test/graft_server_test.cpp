#include <gtest/gtest.h>
#include <deque>
#include <jsonrpc.h>
#include <boost/uuid/uuid_io.hpp>
#include <misc_log_ex.h>

#include "context.h"
#include "requests.h"
#include "salerequest.h"
#include "salestatusrequest.h"
#include "rejectsalerequest.h"
#include "saledetailsrequest.h"
#include "payrequest.h"
#include "paystatusrequest.h"
#include "rejectpayrequest.h"
#include "requestdefines.h"
#include "inout.h"
#include "fixture.h"

GRAFT_DEFINE_IO_STRUCT(Payment,
      (uint64, amount),
      (uint32, block_height),
      (std::string, payment_id),
      (std::string, tx_hash),
      (uint32, unlock_time)
);

GRAFT_DEFINE_IO_STRUCT(Sstr,
      (std::string, s)
);

TEST(InOut, common)
{
    using namespace graft;

    auto f = [](const Input& in, Output& out)
    {
        Payment p = in.get<Payment>();
        EXPECT_EQ(p.amount, 10350000000000);
        EXPECT_EQ(p.block_height, 994327);
        EXPECT_EQ(p.payment_id, "4279257e0a20608e25dba8744949c9e1caff4fcdafc7d5362ecf14225f3d9030");
        EXPECT_EQ(p.tx_hash, "c391089f5b1b02067acc15294e3629a463412af1f1ed0f354113dd4467e4f6c1");
        EXPECT_EQ(p.unlock_time, 0);
        ++p.amount;
        ++p.block_height;
        p.payment_id = "4fcdafc7d5362ecf14225f3d9030";
        p.tx_hash = "acc15294e3629a463412af1f1ed0f";
        ++p.unlock_time;
        out.load(p);
    };

    std::string s_in = "\
    {\
        \"amount\": 10350000000000,\
        \"block_height\": 994327,\
        \"payment_id\": \"4279257e0a20608e25dba8744949c9e1caff4fcdafc7d5362ecf14225f3d9030\",\
        \"tx_hash\": \"c391089f5b1b02067acc15294e3629a463412af1f1ed0f354113dd4467e4f6c1\",\
        \"unlock_time\": 0\
    }";
    Input in;
    in.load(s_in.c_str(), s_in.size());
    in.load(s_in.c_str(), s_in.size());
    Output out;
    f(in, out);
    auto pair = out.get();
    std::string s_out(pair.first, pair.second);
    std::string s = "\
    {\
        \"amount\": 10350000000001,\
        \"block_height\": 994328,\
        \"payment_id\": \"4fcdafc7d5362ecf14225f3d9030\",\
        \"tx_hash\": \"acc15294e3629a463412af1f1ed0f\",\
        \"unlock_time\": 1\
    }";
    //remove all spaces
    s.erase(std::remove_if(s.begin(), s.end(), isspace), s.end());
    EXPECT_EQ(s_out, s);
}

namespace graft { namespace serializer {

template<typename T>
struct Nothing
{
    static std::string serialize(const T& t)
    {
        return "";
    }
    static void deserialize(const std::string& s, T& t)
    {
    }
};

} }

TEST(InOut, serialization)
{
    using namespace graft;

    GRAFT_DEFINE_IO_STRUCT(J,
        (int,x),
        (int,y)
    );

    J j;

    Input input;
    input.body = "{\"x\":1,\"y\":2}";
        j.x = 5; j.y = 6;
    j = input.get<J, serializer::JSON<J>>();
        EXPECT_EQ(j.x, 1); EXPECT_EQ(j.y, 2);
    j = input.get<J>();
        EXPECT_EQ(j.x, 1); EXPECT_EQ(j.y, 2);
        j.x = 5; j.y = 6;
    j = input.getT<serializer::JSON, J>();
        EXPECT_EQ(j.x, 1); EXPECT_EQ(j.y, 2);

    Output output;
    output.load<J, serializer::JSON<J>>(j);
    output.load<J>(j);
    output.load<>(j);
        EXPECT_EQ(input.body, output.body);
        output.body.clear();
    output.load(j);
        EXPECT_EQ(input.body, output.body);
    output.body.clear();
    output.loadT<serializer::JSON, J>(j);
    output.loadT<serializer::JSON>(j);
    output.loadT<>(j);
        EXPECT_EQ(input.body, output.body);
        output.body.clear();
    output.loadT(j);
        EXPECT_EQ(input.body, output.body);

    struct A
    {
        int x;
        int y;
    };

    A a;

    a = input.get<A, serializer::Nothing<A>>();
    a = input.getT<serializer::Nothing, A>();
    output.load<A, serializer::Nothing<A>>(a);
    output.loadT<serializer::Nothing, A>(a);
    output.loadT<serializer::Nothing>(a);
}

TEST(InOut, makeUri)
{
    {
        graft::Output output;
        std::string default_uri = "http://123.123.123.123:1234";
        std::string url = output.makeUri(default_uri);
        EXPECT_EQ(url, default_uri);
    }
    {
        graft::Output output;
        graft::Output::uri_substitutions.insert({"my_ip", "1.2.3.4"});
        output.proto = "https";
        output.port = "4321";
        output.uri = "$my_ip";
        std::string url = output.makeUri("");
        EXPECT_EQ(url, output.proto + "://1.2.3.4:" + output.port);
    }
    {
        graft::Output output;
        graft::Output::uri_substitutions.insert({"my_path", "http://site.com:1234/endpoint?q=1&n=2"});
        output.proto = "https";
        output.port = "4321";
        output.uri = "$my_path";
        std::string url = output.makeUri("");
        EXPECT_EQ(url, "https://site.com:4321/endpoint?q=1&n=2");
    }
    {
        graft::Output output;
        graft::Output::uri_substitutions.insert({"my_path", "endpoint?q=1&n=2"});
        output.proto = "https";
        output.host = "mysite.com";
        output.port = "4321";
        output.uri = "$my_path";
        std::string url = output.makeUri("");
        EXPECT_EQ(url, "https://mysite.com:4321/endpoint?q=1&n=2");
    }
    {
        graft::Output output;
        std::string default_uri = "localhost:28881";
        output.path = "json_rpc";
        std::string url = output.makeUri(default_uri);
        EXPECT_EQ(url, "localhost:28881/json_rpc");

        output.path = "/json_rpc";
        output.proto = "https";
        url = output.makeUri(default_uri);
        EXPECT_EQ(url, "https://localhost:28881/json_rpc");

        output.path = "/json_rpc";
        output.proto = "https";
        output.uri = "http://aaa.bbb:12345/something";
        url = output.makeUri(default_uri);
        EXPECT_EQ(url, "https://aaa.bbb:12345/json_rpc");
    }
}

TEST(Context, simple)
{
    graft::GlobalContextMap m;
    graft::Context ctx(m);

    std::string key[] = { "aaa", "aa" }, s = "aaaaaaaaaaaa";
    std::vector<char> v({'1','2','3'});
#if 0
    ctx.local[key[0]] = s;
    ctx.local[key[1]] = v;
    std::string bb = ctx.local[key[0]];
    const std::vector<char> cc = ctx.local[key[1]];
    //    std::string& c = ctx.local[key];

    //    std::cout << bb << " " << c << std::endl;
    //    std::cout << c << std::endl;
    ctx.local[key[0]] = std::string("bbbbb");

    const std::string& b = ctx.local[key[0]];
    std::cout << b << " " << bb << " " << std::string(cc.begin(), cc.end()) << std::endl;
#endif
    ctx.global[key[0]] = s;
    ctx.global[key[1]] = v;
    std::string bbg = ctx.global[key[0]];
    const std::vector<char> ccg = ctx.global[key[1]];
    //    std::string& c = ctx.global[key];

    //    std::cout << bb << " " << c << std::endl;
    //    std::cout << c << std::endl;
    std::string s1("bbbbb");
    ctx.global[key[0]] = s1;

    std::string bg = ctx.global[key[0]];
    EXPECT_EQ( bg, s1 );
    EXPECT_EQ( bbg, s );
    EXPECT_EQ( ccg, std::vector<char>({'1', '2', '3'}) );
    {//test apply
        ctx.global["x"] = 1;
        std::function<bool(int&)> f = [](int& v)->bool { ++v; return true; };
        ctx.global.apply("x", f);
        int t = ctx.global["x"];
        EXPECT_EQ( t, 2);
    }
#if 0
    ctx.put("aaa", std::string("aaaaaaaaaaaa"));
    ctx.put("bbb", 5);

    std::string s;
    int i;

    bool b = ctx.take("aaa", s) && ctx.take("bbb", i);
    EXPECT_EQ(b, true);
    ASSERT_STREQ(s.c_str(), "aaaaaaaaaaaa");
    EXPECT_EQ(i, 5);

    ctx.put("aaa", std::string("aaaaaaaaaaaa"));
    ctx.purge();
    b = ctx.take("aaa", s);
    EXPECT_EQ(b, false);
#endif
}

TEST(Context, stress)
{
    graft::GlobalContextMap m;
    graft::Context ctx(m);
    std::vector<std::string> v_keys;
    {
        const char keys[] = "abcdefghijklmnopqrstuvwxyz";
        const int keys_cnt = sizeof(keys)/sizeof(keys[0]);
        for(int i = 0; i< keys_cnt; ++i)
        {
            char ch1 = keys[(5*i)%keys_cnt], ch2 = keys[(5*i+7)%keys_cnt];
            std::string key(1, ch1); key += ch2;
            v_keys.push_back(key);
            ctx.global[key] = key;
            ctx.local[key] = key;
        }
    }
    std::for_each(v_keys.rbegin(), v_keys.rend(), [&](auto& key)
    {
        std::string sg = ctx.global[key];
        std::string sl = ctx.local[key];
        EXPECT_EQ( sg, key );
        EXPECT_EQ( sl, key );
    });
    for(int i = 0; i < v_keys.size(); i += 2)
    {
        auto it = v_keys.begin() + i;
        std::string& key = *it;
        ctx.global.remove(key);
        ctx.local.remove(key);
        EXPECT_EQ( false, ctx.global.hasKey(key) );
        EXPECT_EQ( false, ctx.local.hasKey(key) );
        v_keys.erase(it);
    }
    std::for_each(v_keys.begin(), v_keys.end(), [&](auto& key)
    {
        std::string sg = ctx.global[key];
        std::string sl = ctx.local[key];
        EXPECT_EQ( sg, key );
        EXPECT_EQ( sl, key );
    });
}

TEST(Context, multithreaded)
{
    graft::GlobalContextMap m;
    std::vector<std::string> v_keys;
    {//init global
        graft::Context ctx(m);
        const char keys[] = "abcdefghijklmnopqrstuvwxyz";
        const int keys_cnt = sizeof(keys)/sizeof(keys[0]);
        for(int i = 0; i< keys_cnt; ++i)
        {
            char ch1 = keys[(5*i)%keys_cnt], ch2 = keys[(5*i+7)%keys_cnt];
            std::string key(1, ch1); key += ch2;
            v_keys.push_back(key);
            ctx.global[key] = (uint64_t)0;
        }
    }

    std::atomic<uint64_t> g_count(0);
    std::function<bool(uint64_t&)> f = [](uint64_t& v)->bool { ++v; return true; };
    int pass_cnt;
    {//get pass count so that overall will take about 1000 ms
        graft::Context ctx(m);
        auto begin = std::chrono::high_resolution_clock::now();
        std::for_each(v_keys.begin(), v_keys.end(), [&] (auto& key)
        {
            ctx.global.apply(key, f);
            ++g_count;
        });
        auto end = std::chrono::high_resolution_clock::now();
        std::chrono::high_resolution_clock::duration d = std::chrono::milliseconds(1000);
        pass_cnt = d.count() / (end - begin).count();
    }

    EXPECT_LE(2, pass_cnt);

    const int th_count = 4;

    //forward and backward passes
    std::atomic_int stop(0);

    auto f_f = [&] ()
    {
        graft::Context ctx(m);
        int cnt = 0;
        for(int i=0; i<pass_cnt; ++i)
        {
            std::for_each(v_keys.begin(), v_keys.end(), [&] (auto& key)
            {
                while( stop < th_count - 1 && cnt == g_count);
                ctx.global.apply(key, f);
                cnt = ++g_count;
            });
        }
        ++stop;
    };
    auto f_b = [&] ()
    {
        graft::Context ctx(m);
        int cnt = 0;
        for(int i=0; i<pass_cnt; ++i)
        {
            std::for_each(v_keys.rbegin(), v_keys.rend(), [&] (auto& key)
            {
                while( stop < th_count - 1 && cnt == g_count);
                ctx.global.apply(key, f);
                cnt = ++g_count;
            });
        }
        ++stop;
    };

    std::thread ths[th_count];
    for(int i=0; i < th_count; ++i)
    {
        ths[i] = (i%2)? std::thread(f_f) : std::thread(f_b);
    }

    int main_count = 0;
    while( stop < th_count )
    {
        std::this_thread::sleep_for(std::chrono::milliseconds(100));
        ++g_count;
        ++main_count;
    }

    for(int i=0; i < th_count; ++i)
    {
        ths[i].join();
    }

    uint64_t sum = 0;
    {
        graft::Context ctx(m);
        std::for_each(v_keys.begin(), v_keys.end(), [&] (auto& key)
        {
            uint64_t v = ctx.global[key];
            sum += v;
        });
    }
    EXPECT_EQ(sum, g_count-main_count);
}

/////////////////////////////////
<<<<<<< HEAD
=======
// GraftServerTestBase fixture

class GraftServerTestBase : public ::testing::Test
{
protected:
    //Server to simulate CryptoNode (its object is created in non-main thread)
    class TempCryptoNodeServer
    {
    public:
        std::string port = "1234";
        int connect_timeout_ms = 1000;
        int poll_timeout_ms = 1000;

        using on_http_t = bool (const http_message *hm, int& status_code, std::string& headers, std::string& data);
        std::function<on_http_t> on_http = nullptr;
        static std::function<on_http_t> http_echo;
    public:
        void run()
        {
            ready = false;
            stop = false;
            th = std::thread([this]{ x_run(); });
            while(!ready)
            {
                std::this_thread::sleep_for(std::chrono::milliseconds(10));
            }
        }
        void stop_and_wait_for()
        {
            stop = true;
            th.join();
        }
    protected:
        virtual bool onHttpRequest(const http_message *hm, int& status_code, std::string& headers, std::string& data)
        {
            assert(on_http);
            return on_http(hm, status_code, headers, data);
        }
        virtual void onClose() { }
    private:
        std::thread th;
        std::atomic_bool ready;
        std::atomic_bool stop;
    private:
        void x_run()
        {
            mg_mgr mgr;
            mg_mgr_init(&mgr, this, 0);
            mg_connection *nc = mg_bind(&mgr, port.c_str(), ev_handler_http_s);
            mg_set_protocol_http_websocket(nc);
            ready = true;
            for (;;) {
                mg_mgr_poll(&mgr, poll_timeout_ms);
                if(stop) break;
            }
            mg_mgr_free(&mgr);
        }
    private:
        static void ev_handler_empty_s(mg_connection *client, int ev, void *ev_data)
        {
        }
        static void ev_handler_http_s(mg_connection *client, int ev, void *ev_data)
        {
            TempCryptoNodeServer* This = static_cast<TempCryptoNodeServer*>(client->mgr->user_data);
            assert(dynamic_cast<TempCryptoNodeServer*>(This));
            This->ev_handler_http(client, ev, ev_data);
        }
        void ev_handler_http(mg_connection *client, int ev, void *ev_data)
        {
            switch(ev)
            {
            case MG_EV_HTTP_REQUEST:
            {
                mg_set_timer(client, 0);
                struct http_message *hm = (struct http_message *) ev_data;
                int status_code = 200;
                std::string headers, data;
                bool res = onHttpRequest(hm, status_code, headers, data);
                if(!res) break;
                mg_send_head(client, status_code, data.size(), headers.c_str());
                mg_send(client, data.c_str(), data.size());
                client->flags |= MG_F_SEND_AND_CLOSE;
            } break;
            case MG_EV_CLOSE:
            {
                onClose();
            } break;
            case MG_EV_ACCEPT:
            {
                mg_set_timer(client, mg_time() + connect_timeout_ms);
            } break;
            case MG_EV_TIMER:
            {
                mg_set_timer(client, 0);
                client->handler = ev_handler_empty_s; //without this we will get MG_EV_HTTP_REQUEST
                client->flags |= MG_F_CLOSE_IMMEDIATELY;
             } break;
            default:
                break;
            }
        }
    };

public:
    class MainServer
    {
    public:
        graft::ConfigOpts copts;
        graft::Router router;
    public:
        MainServer()
        {
            copts.http_address = "127.0.0.1:9084";
            copts.coap_address = "127.0.0.1:9086";
            copts.http_connection_timeout = 1;
            copts.upstream_request_timeout = 1;
            copts.workers_count = 0;
            copts.worker_queue_len = 0;
            copts.cryptonode_rpc_address = "127.0.0.1:1234";
            copts.timer_poll_interval_ms = 50;
        }
    public:
        void run()
        {
            th = std::thread([this]{ x_run(); });
            while(!plooper || !plooper.load()->ready())
            {
                std::this_thread::sleep_for(std::chrono::milliseconds(10));
            }
        }
        void stop_and_wait_for()
        {
            plooper.load()->stop();
            th.join();
        }
    public:
        std::atomic<graft::Looper*> plooper{nullptr};
        std::atomic<graft::HttpConnectionManager*> phttpcm{nullptr};
    private:
        std::thread th;
    private:
        void x_run()
        {
            graft::Looper looper(copts);
            plooper = &looper;
            graft::HttpConnectionManager httpcm;
            phttpcm = &httpcm;

            httpcm.addRouter(router);
            bool res = httpcm.enableRouting();
            EXPECT_EQ(res, true);

            httpcm.bind(looper);
            looper.serve();
        }
    };
public:
    //http client (its objects are created in the main thread)
    class Client
    {
    public:
        Client()
        {
            mg_mgr_init(&m_mgr, nullptr, nullptr);
        }

        void serve(const std::string& url, const std::string& extra_headers = std::string(), const std::string& post_data = std::string(), int timeout_ms = 0)
        {
            m_exit = false; m_closed = false;
            client = mg_connect_http(&m_mgr, graft::static_ev_handler<Client>, url.c_str(),
                                     (extra_headers.empty())? nullptr : extra_headers.c_str(),
                                     (post_data.empty())? nullptr : post_data.c_str()); //last nullptr means GET
            assert(client);
            client->user_data = this;

            int poll_time_ms = 1000;
            if(0 < timeout_ms)
            {
                poll_time_ms = timeout_ms/4;
                if(poll_time_ms == 0) ++poll_time_ms;
            }
            auto end = std::chrono::steady_clock::now()
                    + std::chrono::duration<int,std::milli>(timeout_ms);
            while(!m_exit)
            {
                mg_mgr_poll(&m_mgr, poll_time_ms);
                if(0 < timeout_ms && end <= std::chrono::steady_clock::now())
                {
                    client->flags |= MG_F_CLOSE_IMMEDIATELY;
                }
            }
        }

        std::string serve_json_res(const std::string& url, const std::string& json_data)
        {
            serve(url, "Content-Type: application/json\r\n", json_data);
            EXPECT_EQ(false, get_closed());
            return get_body();
        }

        bool get_closed(){ return m_closed; }
        std::string get_body(){ return m_body; }
        std::string get_message(){ return m_message; }
        int get_resp_code(){ return m_resp_code; }

        ~Client()
        {
            mg_mgr_free(&m_mgr);
        }
    public:
        void ev_handler(mg_connection* client, int ev, void *ev_data)
        {
            assert(client == this->client);
            switch(ev)
            {
            case MG_EV_CONNECT:
            {
                int& err = *static_cast<int*>(ev_data);
                if(err != 0)
                {
                    std::ostringstream s;
                    s << "connect() failed: " << strerror(err);
                    m_message = s.str();
                    m_exit = true;
                }
            } break;
            case MG_EV_HTTP_REPLY:
            {
                http_message* hm = static_cast<http_message*>(ev_data);
                m_resp_code = hm->resp_code;
                m_body = std::string(hm->body.p, hm->body.len);
                client->flags |= MG_F_CLOSE_IMMEDIATELY;
                client->handler = graft::static_empty_ev_handler;
                m_exit = true;
            } break;
            case MG_EV_RECV:
            {
                int cnt = *static_cast<int*>(ev_data);
                mbuf& buf = client->recv_mbuf;
                m_message = std::string(buf.buf, buf.len);
            } break;
            case MG_EV_CLOSE:
            {
                client->handler = graft::static_empty_ev_handler;
                m_closed = true;
                m_exit = true;
            } break;
            }
        }
    private:
        bool m_exit = false;
        bool m_closed = false;
        mg_mgr m_mgr;
        mg_connection* client = nullptr;
        int m_resp_code = 0;
        std::string m_body;
        std::string m_message;
    };

protected:
    virtual void SetUp() override
    { }
    virtual void TearDown() override
    { }

};

std::function<GraftServerTestBase::TempCryptoNodeServer::on_http_t> GraftServerTestBase::TempCryptoNodeServer::http_echo =
        [] (const http_message *hm, int& status_code, std::string& headers, std::string& data) -> bool
{
    data = std::string(hm->body.p, hm->body.len);
    std::string method(hm->method.p, hm->method.len);
    headers = "Content-Type: application/json\r\nConnection: close";
    return true;
};

/////////////////////////////////
>>>>>>> ab502242
// GraftServerCommonTest fixture

class GraftServerCommonTest : public GraftServerTestBase
{
private:
    class TempCryptoN : public TempCryptoNodeServer
    {
    protected:
        virtual bool onHttpRequest(const http_message *hm, int& status_code, std::string& headers, std::string& data) override
        {
            data = std::string(hm->uri.p, hm->uri.len);
            graft::Context ctx(mainServer.plooper.load()->getGcm());
            int method = ctx.global["method"];
            if(method == METHOD_GET)
            {
                std::string s = ctx.global["requestPath"];
                EXPECT_EQ(s, iocheck);
                iocheck = s += '4'; skip_ctx_check = true;
                ctx.global["requestPath"] = s;
            }
            else
            {
                data = std::string(hm->body.p, hm->body.len);
                graft::Input in; in.load(data.c_str(), data.size());
                Sstr ss = in.get<Sstr>();
                EXPECT_EQ(ss.s, iocheck);
                iocheck = ss.s += '4'; skip_ctx_check = true;
                graft::Output out; out.load(ss);
                auto pair = out.get();
                data = std::string(pair.first, pair.second);
            }
            bool doTimeout = ctx.global.hasKey("doCryptonTimeoutOnce") && (int)ctx.global["doCryptonTimeoutOnce"];
            if(doTimeout)
            {
                ctx.global["doCryptonTimeoutOnce"] = (int)false;
                crypton_ready = false;
                return false;
            }
            headers = "Content-Type: application/json\r\nConnection: close";
            return true;
        }

        virtual void onClose() override
        {
            crypton_ready = true;
        }

    };
public:
    static bool skip_ctx_check;
    static std::string iocheck;
    static std::deque<graft::Status> res_que_action;
    static TempCryptoN tempCryptoN;
    static MainServer mainServer;
    static bool crypton_ready;

    const std::string uri_base = "http://localhost:9084/root/";
    const std::string dapi_url = "http://localhost:9084/dapi";
private:
    static void init_server(graft::Router::Handler3 h3_test)
    {
        assert(h3_test.worker_action);
        graft::Router& http_router = mainServer.router;
        {
            http_router.addRoute("/root/r{id:\\d+}", METHOD_GET, h3_test);
            http_router.addRoute("/root/r{id:\\d+}", METHOD_POST, h3_test);
            http_router.addRoute("/root/aaa/{s1}/bbb/{s2}", METHOD_GET, h3_test);
            graft::registerRTARequests(http_router);
        }

        graft::ConfigOpts copts;
        copts.http_address = "127.0.0.1:9084";
        copts.coap_address = "127.0.0.1:9086";
        copts.http_connection_timeout = .001;
        copts.upstream_request_timeout = .005;
        copts.workers_count = 0;
        copts.worker_queue_len = 0;
        copts.cryptonode_rpc_address = "127.0.0.1:1234";
        copts.timer_poll_interval_ms = 50;

        mainServer.copts = copts;
        mainServer.run();
    }

protected:
    static void SetUpTestCase()
    {
        auto check_ctx = [](auto& ctx, auto& in)
        {
            if(in == "" || skip_ctx_check)
            {
                skip_ctx_check = false;
                return;
            }
            bool bg = ctx.global.hasKey(in);
            bool bl = ctx.local.hasKey(in);
            EXPECT_EQ(true, bg);
            EXPECT_EQ(true, bl);
            if(bg)
            {
                std::string s = ctx.global[in];
                EXPECT_EQ(s, in);
            }
            if(bl)
            {
                std::string s = ctx.local[in];
                EXPECT_EQ(s, in);
            }
        };
        auto get_str = [](const graft::Input& input, graft::Context& ctx, Sstr& ss)
        {
            int method = ctx.global["method"];
            if(method == METHOD_GET)
            {
                std::string s = ctx.global["requestPath"];
                return s;
            }
            else
            {//POST
                ss = input.get<Sstr>();
                std::string s = ss.s;
                return s;
            }
        };
        auto put_str = [](std::string& s, graft::Context& ctx, graft::Output& out, Sstr& ss)
        {
            int method = ctx.global["method"];
            if(method == METHOD_GET)
            {
                ctx.global["requestPath"] = s;
            }
            else
            {//POST
                ss.s = s;
                out.load(ss);
            }
            return s;
        };

        auto pre_action = [&](const graft::Router::vars_t& vars, const graft::Input& input, graft::Context& ctx, graft::Output& output)->graft::Status
        {
            Sstr ss;
            std::string s = get_str(input, ctx, ss);
            EXPECT_EQ(s, iocheck);
            check_ctx(ctx, s);
            iocheck = s += '1';
            put_str(s, ctx, output, ss);
            ctx.global[iocheck] = iocheck;
            ctx.local[iocheck] = iocheck;
            return graft::Status::Ok;
        };
        auto action = [&](const graft::Router::vars_t& vars, const graft::Input& input, graft::Context& ctx, graft::Output& output)->graft::Status
        {
            Sstr ss;
            std::string s = get_str(input, ctx, ss);
            EXPECT_EQ(s, iocheck);
            check_ctx(ctx, s);
            graft::Status res = graft::Status::Ok;
            if(!res_que_action.empty())
            {
                res = res_que_action.front();
                res_que_action.pop_front();
            }
            iocheck = s += '2';
            put_str(s, ctx, output, ss);
            ctx.global[iocheck] = iocheck;
            ctx.local[iocheck] = iocheck;
            return res;
        };
        auto post_action = [&](const graft::Router::vars_t& vars, const graft::Input& input, graft::Context& ctx, graft::Output& output)->graft::Status
        {
            Sstr ss;
            std::string s = get_str(input, ctx, ss);
            EXPECT_EQ(s, iocheck);
            check_ctx(ctx, s);
            iocheck = s += '3';
            put_str(s, ctx, output, ss);
            ctx.global[iocheck] = iocheck;
            ctx.local[iocheck] = iocheck;
            return ctx.local.getLastStatus();
        };

        init_server(graft::Router::Handler3(pre_action, action, post_action));

        tempCryptoN.run();
    }

    static void TearDownTestCase()
    {
        mainServer.stop_and_wait_for();
        tempCryptoN.stop_and_wait_for();
    }
};

bool GraftServerCommonTest::skip_ctx_check = false;
std::string GraftServerCommonTest::iocheck;
std::deque<graft::Status> GraftServerCommonTest::res_que_action;
GraftServerCommonTest::TempCryptoN GraftServerCommonTest::tempCryptoN;
GraftServerCommonTest::MainServer GraftServerCommonTest::mainServer;
bool GraftServerCommonTest::crypton_ready = false;


TEST_F(GraftServerCommonTest, GETtp)
{//GET -> threadPool
    graft::Context ctx(mainServer.plooper.load()->getGcm());
    ctx.global["method"] = METHOD_GET;
    ctx.global["requestPath"] = std::string("0");
    iocheck = "0"; skip_ctx_check = true;
    Client client;
    client.serve(uri_base+"r1");
    EXPECT_EQ(false, client.get_closed());
    std::string res = client.get_body();
    EXPECT_EQ("0123", iocheck);
}

TEST_F(GraftServerCommonTest, clientAcceptTimeout)
{//GET -> timout
    iocheck = ""; skip_ctx_check = true;
    Client client;
    auto begin = std::chrono::high_resolution_clock::now();
    client.serve(uri_base, "Content-Length: 348");
    auto end = std::chrono::high_resolution_clock::now();
    auto int_us = std::chrono::duration_cast<std::chrono::microseconds>(end - begin);
    EXPECT_LT(int_us.count(), 5000); //less than 5 ms
    EXPECT_EQ(true, client.get_closed());
    std::string res = client.get_body();
    EXPECT_EQ("", res);
}

TEST_F(GraftServerTestBase, clientTimeout)
{//it checks that there is no crash
    auto action = [](const graft::Router::vars_t& vars, const graft::Input& input, graft::Context& ctx, graft::Output& output)->graft::Status
    {
        std::this_thread::sleep_for(std::chrono::milliseconds(500));
        return graft::Status::Ok;
    };

    MainServer server;
    server.router.addRoute("/timeout", METHOD_POST, {nullptr, action, nullptr});
    server.run();

    Client client;
    client.serve("http://127.0.0.1:9084/timeout", "", "post data", 200);

    server.stop_and_wait_for();
}

//This test requires comparing logging output, their categories with expected.
TEST_F(GraftServerTestBase, logging)
{
    const std::string cat = "handler";

    auto pre = [cat](const graft::Router::vars_t& vars, const graft::Input& input, graft::Context& ctx, graft::Output& output)->graft::Status
    {
        EXPECT_EQ(mlog_current_log_category, cat);
        LOG_PRINT_L0("This is pre");
        return graft::Status::Ok;
    };

    auto worker = [cat](const graft::Router::vars_t& vars, const graft::Input& input, graft::Context& ctx, graft::Output& output)->graft::Status
    {
        EXPECT_EQ(mlog_current_log_category, cat);
        LOG_PRINT_L0("This is worker");
        return graft::Status::Ok;
    };

    auto post = [cat](const graft::Router::vars_t& vars, const graft::Input& input, graft::Context& ctx, graft::Output& output)->graft::Status
    {
        EXPECT_EQ(mlog_current_log_category, cat);
        LOG_PRINT_L0("This is post");
        return graft::Status::Ok;
    };

    MainServer server;
    server.router.addRoute("/logging", METHOD_GET, {pre, worker, post, cat.c_str()});
    server.run();

    Client client;
    client.serve("http://127.0.0.1:9084/logging");

    server.stop_and_wait_for();
}

TEST_F(GraftServerTestBase, Again)
{//last status None(1)Forward(2){answer}Again(3)Forward(4)Again(5)->Ok
    int step = 0;
    const std::string client_query = "this is client query on None";
    const std::string answer = "this is answer on Again";
    auto action = [&](const graft::Router::vars_t& vars, const graft::Input& input, graft::Context& ctx, graft::Output& output)->graft::Status
    {
        const std::string forward = "forward to cryptonode";
        const std::string nowhere_answer = "this is answer on Again, but nobody will see";
        ++step;
        switch(ctx.local.getLastStatus())
        {
        case graft::Status::None :
        {
            EXPECT_EQ(step, 1);
            EXPECT_EQ(input.body, client_query);
            output.body = forward;
            return graft::Status::Forward;
        } break;
        case graft::Status::Forward :
        {
            assert(step == 2 || step == 4);
            EXPECT_EQ(input.body, forward);
            if(step==2)
            {
                output.body = answer;
                return graft::Status::Again;
            }
            else
            {
                output.body = nowhere_answer;
                return graft::Status::Again;
            }
        } break;
        case graft::Status::Again :
        {
            assert(step == 3 || step == 5);
            if(step==3)
            {
                EXPECT_EQ(input.body, forward);
                output.body = forward;
                return graft::Status::Forward;
            }
            else
            {
                output.body = nowhere_answer;
                return graft::Status::Ok;
            }
        } break;
        default: assert(false);
        }
    };

    TempCryptoNodeServer crypton;
    crypton.on_http = crypton.http_echo;
    crypton.run();
    MainServer server;
    server.router.addRoute("/again", METHOD_POST, {nullptr, action, nullptr});
    server.run();

    Client client;
    client.serve("http://127.0.0.1:9084/again", "", client_query, 200);

    EXPECT_EQ(false, client.get_closed());
    EXPECT_EQ(200, client.get_resp_code());
    EXPECT_EQ(client.get_body(), answer);

    server.stop_and_wait_for();
    crypton.stop_and_wait_for();

    EXPECT_EQ(step,5);
}

TEST_F(GraftServerCommonTest, cryptonTimeout)
{//GET -> threadPool -> CryptoNode -> timeout
    graft::Context ctx(mainServer.plooper.load()->getGcm());
    ctx.global["method"] = METHOD_GET;
    ctx.global["requestPath"] = std::string("0");
    iocheck = "0"; skip_ctx_check = true;
    res_que_action.clear();
    res_que_action.push_back(graft::Status::Forward);
    res_que_action.push_back(graft::Status::Ok);
    Client client;
    ctx.global["doCryptonTimeoutOnce"] = (int)true;
    auto begin = std::chrono::high_resolution_clock::now();
    client.serve(uri_base+"r2");
    auto end = std::chrono::high_resolution_clock::now();
    EXPECT_EQ(false, client.get_closed());
    EXPECT_EQ(client.get_resp_code(), 500);
    EXPECT_EQ(client.get_body(), "");
    auto int_us = std::chrono::duration_cast<std::chrono::microseconds>(end - begin);
    EXPECT_LT(int_us.count(), 10000); //less than 10 ms
    while(!crypton_ready)
    {
        std::this_thread::sleep_for(std::chrono::milliseconds(1));
    }
}

TEST_F(GraftServerCommonTest, timerEvents)
{
    constexpr int ms_all = 5000, ms_step = 100, N = 5;
    int cntrs_all[N]; for(int& v:cntrs_all){ v = 0; }
    int cntrs[N]; for(int& v:cntrs){ v = 0; }
    auto finish = std::chrono::steady_clock::now()+std::chrono::milliseconds(ms_all);
    auto make_timer = [=,&cntrs_all,&cntrs](int i, int ms)
    {
        auto action = [=,&cntrs_all,&cntrs](const graft::Router::vars_t& vars, const graft::Input& input, graft::Context& ctx, graft::Output& output)->graft::Status
        {
            ++cntrs_all[i];
            if(ctx.local.getLastStatus() == graft::Status::Forward)
                return graft::Status::Ok;
            EXPECT_TRUE(cntrs[i]==0 && ctx.local.getLastStatus() == graft::Status::None
                        || ctx.local.getLastStatus() == graft::Status::Ok);
            if(finish < std::chrono::steady_clock::now()) return graft::Status::Stop;
            ++cntrs[i];
            Sstr ss; ss.s = std::to_string(cntrs[i]) + " " + std::to_string(cntrs[i]);
            output.load(ss);
            return graft::Status::Forward;
        };

        mainServer.plooper.load()->addPeriodicTask(
                    graft::Router::Handler3(nullptr, action, nullptr),
                    std::chrono::milliseconds(ms)
                    );
    };

    for(int i=0; i<N; ++i)
    {
        make_timer(i, (i+1)*ms_step);
    }

    std::this_thread::sleep_for(std::chrono::milliseconds(int(ms_all*1.1)));

    for(int i=0; i<N; ++i)
    {
        int n = ms_all/((i+1)*ms_step);
        n -= (mainServer.plooper.load()->getCopts().upstream_request_timeout*1000*n)/((i+1)*ms_step);
        EXPECT_LE(n-2, cntrs[i]);
        EXPECT_LE(cntrs[i], n+1);
        EXPECT_EQ(cntrs_all[i]-1, 2*cntrs[i]);
    }
}

TEST_F(GraftServerCommonTest, GETtpCNtp)
{//GET -> threadPool -> CryptoNode -> threadPool
    graft::Context ctx(mainServer.plooper.load()->getGcm());
    ctx.global["method"] = METHOD_GET;
    ctx.global["requestPath"] = std::string("0");
    iocheck = "0"; skip_ctx_check = true;
    res_que_action.clear();
    res_que_action.push_back(graft::Status::Forward);
    res_que_action.push_back(graft::Status::Ok);
    Client client;
    client.serve(uri_base+"r2");
    EXPECT_EQ(false, client.get_closed());
    std::string res = client.get_body();
    EXPECT_EQ("01234123", iocheck);
}

TEST_F(GraftServerCommonTest, POSTtp)
{//POST -> threadPool
    graft::Context ctx(mainServer.plooper.load()->getGcm());
    ctx.global["method"] = METHOD_POST;
    std::string jsonx = "{\"s\":\"0\"}";
    iocheck = "0"; skip_ctx_check = true;
    Client client;
    std::string res = client.serve_json_res(uri_base+"r3", jsonx);
    EXPECT_EQ("{\"s\":\"0123\"}", res);
    graft::Input response;
    response.load(res.data(), res.length());
    Sstr test_response = response.get<Sstr>();
    EXPECT_EQ("0123", test_response.s);
    EXPECT_EQ("0123", iocheck);
}

TEST_F(GraftServerCommonTest, POSTtpCNtp)
{//POST -> threadPool -> CryptoNode -> threadPool
    graft::Context ctx(mainServer.plooper.load()->getGcm());
    ctx.global["method"] = METHOD_POST;
    std::string jsonx = "{\"s\":\"0\"}";
    iocheck = "0"; skip_ctx_check = true;
    res_que_action.clear();
    res_que_action.push_back(graft::Status::Forward);
    res_que_action.push_back(graft::Status::Ok);
    Client client;
    std::string res = client.serve_json_res(uri_base+"r4", jsonx);
    EXPECT_EQ("{\"s\":\"01234123\"}", res);
    graft::Input response;
    response.load(res.data(), res.length());
    Sstr test_response = response.get<Sstr>();
    EXPECT_EQ("01234123", test_response.s);
    EXPECT_EQ("01234123", iocheck);
}

TEST_F(GraftServerCommonTest, clPOSTtp)
{//POST cmdline -> threadPool
    graft::Context ctx(mainServer.plooper.load()->getGcm());
    ctx.global["method"] = METHOD_POST;
    std::string jsonx = "{\\\"s\\\":\\\"0\\\"}";
    iocheck = "0"; skip_ctx_check = true;
    {
        std::string res = send_request(uri_base+"r3", jsonx);
        EXPECT_EQ("{\"s\":\"0123\"}", res);
        graft::Input response;
        response.load(res.data(), res.length());
        Sstr test_response = response.get<Sstr>();
        EXPECT_EQ("0123", test_response.s);
        EXPECT_EQ("0123", iocheck);
    }
}

TEST_F(GraftServerCommonTest, clPOSTtpCNtp)
{//POST cmdline -> threadPool -> CryptoNode -> threadPool
    graft::Context ctx(mainServer.plooper.load()->getGcm());
    ctx.global["method"] = METHOD_POST;
    std::string jsonx = "{\\\"s\\\":\\\"0\\\"}";
    iocheck = "0"; skip_ctx_check = true;
    res_que_action.clear();
    res_que_action.push_back(graft::Status::Forward);
    res_que_action.push_back(graft::Status::Ok);
    {
        std::string res = send_request(uri_base+"r4", jsonx);
        EXPECT_EQ("{\"s\":\"01234123\"}", res);
        graft::Input response;
        response.load(res.data(), res.length());
        Sstr test_response = response.get<Sstr>();
        EXPECT_EQ("01234123", test_response.s);
        EXPECT_EQ("01234123", iocheck);
    }
}

/////////////////////////////////
// GraftServerPostponeTest fixture

class GraftServerPostponeTest : public GraftServerTestBase
{
public:
    class TempCryptoN : public TempCryptoNodeServer
    {
    public:
        bool do_callback = true;
    protected:
        virtual bool onHttpRequest(const http_message *hm, int& status_code, std::string& headers, std::string& data) override
        {
            data = std::string(hm->body.p, hm->body.len);
            std::string method(hm->method.p, hm->method.len);
            graft::Input in; in.load(data);
            Sstr ss = in.get<Sstr>();
            headers = "Content-Type: application/json\r\nConnection: close";

            if(!do_callback) return true;

            std::string uuid_str = ss.s;
            auto send_callback = [uuid_str]()
            {
                std::this_thread::sleep_for(std::chrono::milliseconds(100));
                Client callback_client;
                std::string url = "http://127.0.0.1:9084/callback/" + uuid_str;
                std::string post_data = "it is callback post data";
                callback_client.serve(url,"",post_data);

                EXPECT_EQ(false, callback_client.get_closed());
                EXPECT_EQ(200, callback_client.get_resp_code());
                std::string s = callback_client.get_body();
                EXPECT_EQ(s, post_data);
            };
            std::thread th(send_callback);
            th.detach();

            return true;
        }
    };
};

TEST_F(GraftServerPostponeTest, common)
{
    auto callback_action = [](const graft::Router::vars_t& vars, const graft::Input& input, graft::Context& ctx, graft::Output& output)->graft::Status
    {
        output.body = input.data();
        assert(vars.count("id") == 1);
        std::string id = vars.find("id")->second;
        boost::uuids::string_generator sg;
        boost::uuids::uuid uuid = sg(id);

        ctx.setNextTaskId(uuid);
        return graft::Status::Ok;
    };

    std::string postpone_result = "this is postpone result";

    auto action = [&](const graft::Router::vars_t& vars, const graft::Input& input, graft::Context& ctx, graft::Output& output)->graft::Status
    {
        switch(ctx.local.getLastStatus())
        {
        case graft::Status::None:
        {
            boost::uuids::uuid uuid = ctx.getId();
            Sstr ss; ss.s = boost::uuids::to_string(uuid);
            output.load(ss);
            return graft::Status::Forward;
        } break;
        case graft::Status::Forward:
        {
            boost::uuids::uuid uuid = ctx.getId();
            return graft::Status::Postpone;
        } break;
        case graft::Status::Postpone:
        {
            boost::uuids::uuid uuid = ctx.getId();
            output.body = postpone_result;
            return graft::Status::Ok;
        } break;
        }
    };

    TempCryptoN crypton;
    crypton.run();
    MainServer mainServer;
    mainServer.router.addRoute("/json_rpc",METHOD_POST,{nullptr,action,nullptr});
    mainServer.router.addRoute("/callback/{id:[0-9a-fA-F-]+}",METHOD_POST,{nullptr,callback_action,nullptr});
    mainServer.run();

    std::string post_data = "some data";
    Client client;
    client.serve("http://localhost:9084/json_rpc", "", post_data);

    EXPECT_EQ(false, client.get_closed());
    EXPECT_EQ(200, client.get_resp_code());
    std::string s = client.get_body();
    EXPECT_EQ(s, postpone_result);

    //make hang postpones
    crypton.do_callback = false;
    client.serve("http://localhost:9084/json_rpc", "", post_data);
    EXPECT_EQ(false, client.get_closed());
    EXPECT_EQ(500, client.get_resp_code());
    std::string body = client.get_body();
    EXPECT_EQ(body, "Postpone task response timeout");

    mainServer.stop_and_wait_for();
    crypton.stop_and_wait_for();
}

TEST_F(GraftServerTestBase, forward)
{
    TempCryptoNodeServer crypton;
    crypton.on_http = crypton.http_echo;
    crypton.run();
    MainServer mainServer;
    graft::registerForwardRequests(mainServer.router);
    mainServer.run();

    std::string post_data = "some data";
    Client client;
    client.serve("http://localhost:9084/json_rpc", "", post_data);
    EXPECT_EQ(false, client.get_closed());
    EXPECT_EQ(200, client.get_resp_code());
    std::string s = client.get_body();
    EXPECT_EQ(s, post_data);

    mainServer.stop_and_wait_for();
    crypton.stop_and_wait_for();
}

GRAFT_DEFINE_IO_STRUCT(GetVersionResp,
                       (std::string, status),
                       (uint32_t, version)
                       );

GRAFT_DEFINE_JSON_RPC_RESPONSE_RESULT(JRResponseResult, GetVersionResp);

//you can run cryptonodes and enable this tests using
//--gtest_also_run_disabled_tests
//https://github.com/google/googletest/blob/master/googletest/docs/advanced.md
TEST_F(GraftServerTestBase, DISABLED_getVersion)
{
    MainServer mainServer;
    mainServer.copts.cryptonode_rpc_address = "localhost:38281";
    graft::registerForwardRequests(mainServer.router);
    mainServer.run();

    graft::JsonRpcRequestHeader request;
    request.method = "get_version";

    std::string post_data = request.toJson().GetString();
    Client client;
    client.serve("http://localhost:9084/json_rpc", "", post_data);
    EXPECT_EQ(false, client.get_closed());
    EXPECT_EQ(200, client.get_resp_code());
    std::string response_s = client.get_body();

    graft::Input in; in.load(response_s);
    EXPECT_NO_THROW( JRResponseResult result = in.get<JRResponseResult>() );

    mainServer.stop_and_wait_for();
}

/////////////////////////////////
// GraftServerBlockingTest fixture

class GraftServerBlockingTest : public GraftServerTestBase
{
public:
    class TempCryptoN : public TempCryptoNodeServer
    {
    public:
        bool ignore = false;
        std::string answer;
        std::string body;
    protected:
        virtual bool onHttpRequest(const http_message *hm, int& status_code, std::string& headers, std::string& data) override
        {
            body = std::string(hm->body.p, hm->body.len);
            std::string method(hm->method.p, hm->method.len);
            if(ignore) return false;
            data = answer;
            headers = "Content-Type: application/json\r\nConnection: close";
            return true;
        }
    };
};

TEST_F(GraftServerBlockingTest, common)
{
    TempCryptoN crypton;
    crypton.run();
    auto pre_action = [&](const graft::Router::vars_t& vars, const graft::Input& input, graft::Context& ctx, graft::Output& output)->graft::Status
    {
        Sstr ss; ss.s = "my string";
        graft::Output out; out.load(ss);
        //check io thread exceprtion
        crypton.answer = "crypton answer";
        graft::Input res;
        std::string err;
        int state = 0;
        try
        {
            graft::TaskManager::sendUpstreamBlocking(out, res, err);
            state = 1;
        }
        catch(std::exception& ex)
        {
            state = 2;
        }
        EXPECT_EQ(state,2);
        return graft::Status::Ok;
    };
    auto action = [&](const graft::Router::vars_t& vars, const graft::Input& input, graft::Context& ctx, graft::Output& output)->graft::Status
    {
        Sstr ss; ss.s = "my string";
        graft::Output out; out.load(ss);
        //without error
        crypton.answer = "crypton answer";
        graft::Input res;
        std::string err;
        graft::TaskManager::sendUpstreamBlocking(out, res, err);
        EXPECT_EQ(res.body, crypton.answer);
        EXPECT_EQ(err.empty(), true);
        //with error
        res.body.clear();
        crypton.ignore = true;
        graft::TaskManager::sendUpstreamBlocking(out, res, err);
        EXPECT_EQ(err.empty(), false);
        return graft::Status::Ok;
    };

    MainServer mainServer;
    mainServer.router.addRoute("/json_block", METHOD_POST|METHOD_GET,
                               graft::Router::Handler3(pre_action, action, nullptr));
    mainServer.run();

    std::string post_data = "some data";
    Client client;
    client.serve("http://localhost:9084/json_block", "", post_data);
    EXPECT_EQ(false, client.get_closed());
    EXPECT_EQ(200, client.get_resp_code());

    mainServer.stop_and_wait_for();
    crypton.stop_and_wait_for();
}<|MERGE_RESOLUTION|>--- conflicted
+++ resolved
@@ -411,274 +411,6 @@
 }
 
 /////////////////////////////////
-<<<<<<< HEAD
-=======
-// GraftServerTestBase fixture
-
-class GraftServerTestBase : public ::testing::Test
-{
-protected:
-    //Server to simulate CryptoNode (its object is created in non-main thread)
-    class TempCryptoNodeServer
-    {
-    public:
-        std::string port = "1234";
-        int connect_timeout_ms = 1000;
-        int poll_timeout_ms = 1000;
-
-        using on_http_t = bool (const http_message *hm, int& status_code, std::string& headers, std::string& data);
-        std::function<on_http_t> on_http = nullptr;
-        static std::function<on_http_t> http_echo;
-    public:
-        void run()
-        {
-            ready = false;
-            stop = false;
-            th = std::thread([this]{ x_run(); });
-            while(!ready)
-            {
-                std::this_thread::sleep_for(std::chrono::milliseconds(10));
-            }
-        }
-        void stop_and_wait_for()
-        {
-            stop = true;
-            th.join();
-        }
-    protected:
-        virtual bool onHttpRequest(const http_message *hm, int& status_code, std::string& headers, std::string& data)
-        {
-            assert(on_http);
-            return on_http(hm, status_code, headers, data);
-        }
-        virtual void onClose() { }
-    private:
-        std::thread th;
-        std::atomic_bool ready;
-        std::atomic_bool stop;
-    private:
-        void x_run()
-        {
-            mg_mgr mgr;
-            mg_mgr_init(&mgr, this, 0);
-            mg_connection *nc = mg_bind(&mgr, port.c_str(), ev_handler_http_s);
-            mg_set_protocol_http_websocket(nc);
-            ready = true;
-            for (;;) {
-                mg_mgr_poll(&mgr, poll_timeout_ms);
-                if(stop) break;
-            }
-            mg_mgr_free(&mgr);
-        }
-    private:
-        static void ev_handler_empty_s(mg_connection *client, int ev, void *ev_data)
-        {
-        }
-        static void ev_handler_http_s(mg_connection *client, int ev, void *ev_data)
-        {
-            TempCryptoNodeServer* This = static_cast<TempCryptoNodeServer*>(client->mgr->user_data);
-            assert(dynamic_cast<TempCryptoNodeServer*>(This));
-            This->ev_handler_http(client, ev, ev_data);
-        }
-        void ev_handler_http(mg_connection *client, int ev, void *ev_data)
-        {
-            switch(ev)
-            {
-            case MG_EV_HTTP_REQUEST:
-            {
-                mg_set_timer(client, 0);
-                struct http_message *hm = (struct http_message *) ev_data;
-                int status_code = 200;
-                std::string headers, data;
-                bool res = onHttpRequest(hm, status_code, headers, data);
-                if(!res) break;
-                mg_send_head(client, status_code, data.size(), headers.c_str());
-                mg_send(client, data.c_str(), data.size());
-                client->flags |= MG_F_SEND_AND_CLOSE;
-            } break;
-            case MG_EV_CLOSE:
-            {
-                onClose();
-            } break;
-            case MG_EV_ACCEPT:
-            {
-                mg_set_timer(client, mg_time() + connect_timeout_ms);
-            } break;
-            case MG_EV_TIMER:
-            {
-                mg_set_timer(client, 0);
-                client->handler = ev_handler_empty_s; //without this we will get MG_EV_HTTP_REQUEST
-                client->flags |= MG_F_CLOSE_IMMEDIATELY;
-             } break;
-            default:
-                break;
-            }
-        }
-    };
-
-public:
-    class MainServer
-    {
-    public:
-        graft::ConfigOpts copts;
-        graft::Router router;
-    public:
-        MainServer()
-        {
-            copts.http_address = "127.0.0.1:9084";
-            copts.coap_address = "127.0.0.1:9086";
-            copts.http_connection_timeout = 1;
-            copts.upstream_request_timeout = 1;
-            copts.workers_count = 0;
-            copts.worker_queue_len = 0;
-            copts.cryptonode_rpc_address = "127.0.0.1:1234";
-            copts.timer_poll_interval_ms = 50;
-        }
-    public:
-        void run()
-        {
-            th = std::thread([this]{ x_run(); });
-            while(!plooper || !plooper.load()->ready())
-            {
-                std::this_thread::sleep_for(std::chrono::milliseconds(10));
-            }
-        }
-        void stop_and_wait_for()
-        {
-            plooper.load()->stop();
-            th.join();
-        }
-    public:
-        std::atomic<graft::Looper*> plooper{nullptr};
-        std::atomic<graft::HttpConnectionManager*> phttpcm{nullptr};
-    private:
-        std::thread th;
-    private:
-        void x_run()
-        {
-            graft::Looper looper(copts);
-            plooper = &looper;
-            graft::HttpConnectionManager httpcm;
-            phttpcm = &httpcm;
-
-            httpcm.addRouter(router);
-            bool res = httpcm.enableRouting();
-            EXPECT_EQ(res, true);
-
-            httpcm.bind(looper);
-            looper.serve();
-        }
-    };
-public:
-    //http client (its objects are created in the main thread)
-    class Client
-    {
-    public:
-        Client()
-        {
-            mg_mgr_init(&m_mgr, nullptr, nullptr);
-        }
-
-        void serve(const std::string& url, const std::string& extra_headers = std::string(), const std::string& post_data = std::string(), int timeout_ms = 0)
-        {
-            m_exit = false; m_closed = false;
-            client = mg_connect_http(&m_mgr, graft::static_ev_handler<Client>, url.c_str(),
-                                     (extra_headers.empty())? nullptr : extra_headers.c_str(),
-                                     (post_data.empty())? nullptr : post_data.c_str()); //last nullptr means GET
-            assert(client);
-            client->user_data = this;
-
-            int poll_time_ms = 1000;
-            if(0 < timeout_ms)
-            {
-                poll_time_ms = timeout_ms/4;
-                if(poll_time_ms == 0) ++poll_time_ms;
-            }
-            auto end = std::chrono::steady_clock::now()
-                    + std::chrono::duration<int,std::milli>(timeout_ms);
-            while(!m_exit)
-            {
-                mg_mgr_poll(&m_mgr, poll_time_ms);
-                if(0 < timeout_ms && end <= std::chrono::steady_clock::now())
-                {
-                    client->flags |= MG_F_CLOSE_IMMEDIATELY;
-                }
-            }
-        }
-
-        std::string serve_json_res(const std::string& url, const std::string& json_data)
-        {
-            serve(url, "Content-Type: application/json\r\n", json_data);
-            EXPECT_EQ(false, get_closed());
-            return get_body();
-        }
-
-        bool get_closed(){ return m_closed; }
-        std::string get_body(){ return m_body; }
-        std::string get_message(){ return m_message; }
-        int get_resp_code(){ return m_resp_code; }
-
-        ~Client()
-        {
-            mg_mgr_free(&m_mgr);
-        }
-    public:
-        void ev_handler(mg_connection* client, int ev, void *ev_data)
-        {
-            assert(client == this->client);
-            switch(ev)
-            {
-            case MG_EV_CONNECT:
-            {
-                int& err = *static_cast<int*>(ev_data);
-                if(err != 0)
-                {
-                    std::ostringstream s;
-                    s << "connect() failed: " << strerror(err);
-                    m_message = s.str();
-                    m_exit = true;
-                }
-            } break;
-            case MG_EV_HTTP_REPLY:
-            {
-                http_message* hm = static_cast<http_message*>(ev_data);
-                m_resp_code = hm->resp_code;
-                m_body = std::string(hm->body.p, hm->body.len);
-                client->flags |= MG_F_CLOSE_IMMEDIATELY;
-                client->handler = graft::static_empty_ev_handler;
-                m_exit = true;
-            } break;
-            case MG_EV_RECV:
-            {
-                int cnt = *static_cast<int*>(ev_data);
-                mbuf& buf = client->recv_mbuf;
-                m_message = std::string(buf.buf, buf.len);
-            } break;
-            case MG_EV_CLOSE:
-            {
-                client->handler = graft::static_empty_ev_handler;
-                m_closed = true;
-                m_exit = true;
-            } break;
-            }
-        }
-    private:
-        bool m_exit = false;
-        bool m_closed = false;
-        mg_mgr m_mgr;
-        mg_connection* client = nullptr;
-        int m_resp_code = 0;
-        std::string m_body;
-        std::string m_message;
-    };
-
-protected:
-    virtual void SetUp() override
-    { }
-    virtual void TearDown() override
-    { }
-
-};
 
 std::function<GraftServerTestBase::TempCryptoNodeServer::on_http_t> GraftServerTestBase::TempCryptoNodeServer::http_echo =
         [] (const http_message *hm, int& status_code, std::string& headers, std::string& data) -> bool
@@ -690,7 +422,6 @@
 };
 
 /////////////////////////////////
->>>>>>> ab502242
 // GraftServerCommonTest fixture
 
 class GraftServerCommonTest : public GraftServerTestBase
