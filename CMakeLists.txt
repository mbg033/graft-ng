--- conflicted
+++ resolved
@@ -19,7 +19,70 @@
     -DCMAKE_INSTALL_PREFIX=${PROJECT_BINARY_DIR}/BUILD
     )
 
-<<<<<<< HEAD
+
+##################
+# mongoose fetch
+if(NOT EXISTS "${PROJECT_SOURCE_DIR}/modules/mongoose/mongoose.c")
+    message("==XX> mongoose populate; not found '${PROJECT_SOURCE_DIR}/modules/mongoose/mongoose.c'")
+    FetchContent_Declare(
+        mongoose
+        GIT_REPOSITORY git@github.com:graft-project/mongoose.git
+        GIT_TAG        master
+        SOURCE_DIR ${PROJECT_SOURCE_DIR}/modules/mongoose
+        )
+
+    FetchContent_GetProperties(mongoose)
+    if(NOT mongoose_POPULATED)
+        FetchContent_Populate(mongoose)
+    endif()
+endif()
+
+##################
+# libr3 fetch
+if(NOT EXISTS "${PROJECT_SOURCE_DIR}/modules/libr3/CMakeLists.txt")
+    message("==XX> libr3 populate; not found '${PROJECT_SOURCE_DIR}/modules/libr3/CMakeLists.txt'")
+    FetchContent_Declare(
+        libr3
+        GIT_REPOSITORY git@github.com:graft-project/r3.git
+        GIT_TAG        graft-master
+        SOURCE_DIR ${PROJECT_SOURCE_DIR}/modules/libr3
+        BINARY_DIR ${PROJECT_BINARY_DIR}/BUILD/libr3
+        )
+
+    FetchContent_GetProperties(libr3)
+    if(NOT libr3_POPULATED)
+        FetchContent_Populate(libr3)
+    endif()
+endif()
+
+ExternalProject_Add(
+    libr3
+    SOURCE_DIR ${PROJECT_SOURCE_DIR}/modules/libr3
+    BINARY_DIR ${PROJECT_BINARY_DIR}/BUILD/libr3
+    STAMP_DIR ${PROJECT_BINARY_DIR}/STAMP/libr3
+    TMP_DIR ${PROJECT_BINARY_DIR}/TMP/libr3
+    INSTALL_DIR ${PROJECT_BINARY_DIR}/BUILD
+    CMAKE_ARGS ${ExternalProjectCMakeArgs}
+    )
+
+##################
+# cryptonode fetch
+if(NOT EXISTS "${PROJECT_SOURCE_DIR}/modules/cryptonode/CMakeLists.txt")
+    message("==XX> cryptonode populate; not found '${PROJECT_SOURCE_DIR}/modules/cryptonode/CMakeLists.txt'")
+    FetchContent_Declare(
+        cryptonode
+        GIT_REPOSITORY git@github.com:graft-project/GraftNetwork.git
+        GIT_TAG        master
+        SOURCE_DIR ${PROJECT_SOURCE_DIR}/modules/cryptonode
+        BINARY_DIR ${PROJECT_BINARY_DIR}/BUILD/cryptonode
+        )
+
+    FetchContent_GetProperties(cryptonode)
+    if(NOT cryptonode_POPULATED)
+        FetchContent_Populate(cryptonode)
+    endif()
+endif()
+
 ExternalProject_Add(
     cryptonode
     DOWNLOAD_COMMAND git submodule update --recursive
@@ -29,94 +92,8 @@
     STAMP_DIR ${PROJECT_BINARY_DIR}/STAMP/cryptonode
     TMP_DIR ${PROJECT_BINARY_DIR}/TMP/cryptonode
     INSTALL_DIR ${PROJECT_BINARY_DIR}/BUILD
-    CMAKE_ARGS ${ExternalProjectCMakeArgs} -DBUILD_SHARED_LIBS=OFF
-    #CMAKE_ARGS ${ExternalProjectCMakeArgs} -DSTATIC=ON -DBUILD_GUI_DEPS=ON
-)
-=======
-##################
-# mongoose fetch
-if(NOT EXISTS "${PROJECT_SOURCE_DIR}/modules/mongoose/mongoose.c")
-	message("==XX> mongoose populate; not found '${PROJECT_SOURCE_DIR}/modules/mongoose/mongoose.c'")
-	FetchContent_Declare(
-	  mongoose
-	  GIT_REPOSITORY git@github.com:graft-project/mongoose.git
-	  GIT_TAG        master
-	  SOURCE_DIR ${PROJECT_SOURCE_DIR}/modules/mongoose
-	)
-
-	FetchContent_GetProperties(mongoose)
-	if(NOT mongoose_POPULATED)
-		FetchContent_Populate(mongoose)
-	endif()
-endif()
-
-
-##################
-# libr3 fetch
-if(NOT EXISTS "${PROJECT_SOURCE_DIR}/modules/libr3/CMakeLists.txt")
-	message("==XX> libr3 populate; not found '${PROJECT_SOURCE_DIR}/modules/libr3/CMakeLists.txt'")
-	FetchContent_Declare(
-	  libr3
-	  GIT_REPOSITORY git@github.com:graft-project/r3.git
-	  GIT_TAG        graft-master
-	  SOURCE_DIR ${PROJECT_SOURCE_DIR}/modules/libr3
-	  BINARY_DIR ${PROJECT_BINARY_DIR}/BUILD/libr3
-	)
-
-	FetchContent_GetProperties(libr3)
-	if(NOT libr3_POPULATED)
-		FetchContent_Populate(libr3)
-	endif()
-endif()
->>>>>>> 41f6d777
-
-ExternalProject_Add(
-    libr3
-    SOURCE_DIR ${PROJECT_SOURCE_DIR}/modules/libr3
-    BINARY_DIR ${PROJECT_BINARY_DIR}/BUILD/libr3
-    STAMP_DIR ${PROJECT_BINARY_DIR}/STAMP/libr3
-    TMP_DIR ${PROJECT_BINARY_DIR}/TMP/libr3
-    INSTALL_DIR ${PROJECT_BINARY_DIR}/BUILD
     CMAKE_ARGS ${ExternalProjectCMakeArgs}
     )
-
-<<<<<<< HEAD
-add_custom_target(
-    git_update
-    COMMAND git submodule init
-    COMMAND git submodule update --recursive
-    WORKING_DIRECTORY ${PROJECT_SOURCE_DIR}
-    )
-=======
-##################
-# cryptonode fetch
-if(NOT EXISTS "${PROJECT_SOURCE_DIR}/modules/cryptonode/CMakeLists.txt")
-	message("==XX> cryptonode populate; not found '${PROJECT_SOURCE_DIR}/modules/cryptonode/CMakeLists.txt'")
-	FetchContent_Declare(
-	  cryptonode
-	  GIT_REPOSITORY git@github.com:graft-project/GraftNetwork.git
-	  GIT_TAG        master
-	  SOURCE_DIR ${PROJECT_SOURCE_DIR}/modules/cryptonode
-	  BINARY_DIR ${PROJECT_BINARY_DIR}/BUILD/cryptonode
-	)
-
-	FetchContent_GetProperties(cryptonode)
-	if(NOT cryptonode_POPULATED)
-		FetchContent_Populate(cryptonode)
-	endif()
-endif()
-
-#ExternalProject_Add(
-#    cryptonode
-#    DOWNLOAD_COMMAND git submodule update --recursive
-#    DOWNLOAD_DIR ${PROJECT_SOURCE_DIR}
-#    SOURCE_DIR ${PROJECT_SOURCE_DIR}/modules/cryptonode
-#    BINARY_DIR ${PROJECT_BINARY_DIR}/BUILD/cryptonode
-#    STAMP_DIR ${PROJECT_BINARY_DIR}/STAMP/cryptonode
-#    TMP_DIR ${PROJECT_BINARY_DIR}/TMP/cryptonode
-#    INSTALL_DIR ${PROJECT_BINARY_DIR}/BUILD
-#    CMAKE_ARGS ${ExternalProjectCMakeArgs}
-#)
 
 #add_custom_target(
 #    git_update
@@ -124,7 +101,6 @@
 #    COMMAND git submodule update --recursive
 #    WORKING_DIRECTORY ${PROJECT_SOURCE_DIR}
 #)
->>>>>>> 41f6d777
 
 set(CMAKE_CXX_STANDARD 14)
 
@@ -190,55 +166,42 @@
 
 add_dependencies(graft_server libr3)
 
-<<<<<<< HEAD
-
-
+##################
 ### tests section
 if (OPT_BUILD_TESTS)
-    message("==> Build tests section included")
-
-    ExternalProject_Add(googletest
-        GIT_REPOSITORY    https://github.com/google/googletest.git
-        GIT_TAG           master
-        SOURCE_DIR        "${CMAKE_BINARY_DIR}/googletest-src"
-        BINARY_DIR        "${CMAKE_BINARY_DIR}/googletest-build"
-        CONFIGURE_COMMAND ""
-        BUILD_COMMAND     ""
-        INSTALL_COMMAND   ""
-        TEST_COMMAND      ""
-        )
-
-    # Add googletest directly to our build. This defines
-    # the gtest and gtest_main targets.
-    add_subdirectory(
-        ${CMAKE_BINARY_DIR}/googletest-src
-        ${CMAKE_BINARY_DIR}/googletest-build
-        EXCLUDE_FROM_ALL
-        )
-
-    include(GoogleTest)
-
-    enable_testing()
-
-    add_executable(graft_server_test
-        ${GS_SOURCES}
-        ${PROJECT_SOURCE_DIR}/test/graft_server_test.cpp
-        )
-
-    target_include_directories(graft_server_test PRIVATE
-        ${GS_INCLUDE_DIRS}
-        )
-
-    target_link_libraries(graft_server_test
-        ${GS_LIBS}
-        ${CMAKE_THREAD_LIBS_INIT}
-        gtest
-        gtest_main
-        )
-
-    add_dependencies(graft_server_test libr3 googletest)
-
-    gtest_discover_tests(graft_server_test)
+        message("==> Build tests section included")
+
+        FetchContent_Declare(
+          googletest
+          GIT_REPOSITORY https://github.com/google/googletest.git
+          GIT_TAG        master
+        )
+
+        FetchContent_GetProperties(googletest)
+        if(NOT googletest_POPULATED)
+                message("==XX> Populating GoogleTest")
+                FetchContent_Populate(googletest)
+                add_subdirectory(${googletest_SOURCE_DIR} ${googletest_BINARY_DIR})
+        endif()
+
+        add_executable(graft_server_test
+                ${GS_SOURCES}
+                ${PROJECT_SOURCE_DIR}/test/graft_server_test.cpp
+        )
+
+        target_include_directories(graft_server_test PRIVATE
+                ${GS_INCLUDE_DIRS}
+        )
+
+        target_link_libraries(graft_server_test
+                ${GS_LIBS}
+                ${CMAKE_THREAD_LIBS_INIT}
+                gtest
+                gtest_main
+        )
+
+        add_dependencies(graft_server_test libr3)
+
 endif (OPT_BUILD_TESTS)
 
 
@@ -246,44 +209,5 @@
 add_custom_command(
     TARGET graft_server POST_BUILD
     COMMAND ${CMAKE_COMMAND} -E copy
-        ${CMAKE_SOURCE_DIR}/data/config.ini
-        ${CMAKE_CURRENT_BINARY_DIR}/config.ini)
-=======
-##################
-### tests section
-if (OPT_BUILD_TESTS)
-	message("==> Build tests section included")
-
-	FetchContent_Declare(
-	  googletest
-	  GIT_REPOSITORY https://github.com/google/googletest.git
-	  GIT_TAG        master
-	)
-
-	FetchContent_GetProperties(googletest)
-	if(NOT googletest_POPULATED)
-		message("==XX> Populating GoogleTest")
-		FetchContent_Populate(googletest)
-		add_subdirectory(${googletest_SOURCE_DIR} ${googletest_BINARY_DIR})
-	endif()
-
-	add_executable(graft_server_test
-		${GS_SOURCES}
-		${PROJECT_SOURCE_DIR}/test/graft_server_test.cpp
-	)
-
-	target_include_directories(graft_server_test PRIVATE
-		${GS_INCLUDE_DIRS}
-	)
-
-	target_link_libraries(graft_server_test
-		${GS_LIBS}
-		${CMAKE_THREAD_LIBS_INIT}
-		gtest
-		gtest_main
-	)
-
-	add_dependencies(graft_server_test libr3)
-
-endif (OPT_BUILD_TESTS)
->>>>>>> 41f6d777
+    ${CMAKE_SOURCE_DIR}/data/config.ini
+    ${CMAKE_CURRENT_BINARY_DIR}/config.ini)
